--- conflicted
+++ resolved
@@ -1,26 +1,5 @@
 # Message Format and Serialization
 
-<<<<<<< HEAD
-# Message Type
-Every message managed by K2EG has a destination topic where replies are sent. Usually a client uses a single topic to receive replies. K2EG supports multiple serializations, so each message can have a different structure depending on the serialization chosen by the client. The reply serialization is chosen by the client when the command is sent to K2EG.
-
-# Command Structure
-Each command includes the following minimum attributes (commands are always sent as JSON; `serialization` selects the reply format):
-```json
-{
-    "command": "<command>",
-    "serialization": "json|msgpack",
-    "pv_name": "(pva|ca)://<pv name>",
-    "reply_topic": "reply-destination-topic",
-    "reply_id": "reply id"
-}
-```
-The `serialization` field applies to commands that produce data (read behavior, e.g., get/monitor/snapshot) and selects the reply serialization only. Commands themselves are always JSON. For write commands (e.g., put), it applies only to the optional reply message.
-K2EG supports JSON and MsgPack for replies. Below is the description of EPICS value payloads for each serialization. The MsgPack structure is shown using JSON-like notation for clarity.
-
-# EPICS Value Serialization
-EPICS values are serialized differently depending on the reply serialization type:
-=======
 ## Message Types
 Every message produced by K2EG is sent to a destination topic. A client typically uses a single reply topic to receive responses. K2EG supports multiple serialization formats; the wire shape of messages depends on the chosen serialization. The serialization for responses is specified by the client in the command.
 
@@ -58,7 +37,6 @@
 
 ## EPICS Value Serialization
 EPICS values are serialized differently depending on the format:
->>>>>>> 5bfa3633
 
 ## JSON Serialization (json)
 ```json
@@ -107,13 +85,8 @@
 }
 ```
 
-<<<<<<< HEAD
-## MsgPack serialization (msgpack)
-MsgPack uses a map mirroring the JSON structure. At level 0 there is a map where the key is the PV name and the value is another map containing the sub-keys value, alarm, timeStamp, display, control, valueAlarm:
-=======
 ## MessagePack serialization (msgpack)
 MessagePack uses a map analogous to the JSON structure. At level-0 the key is the PV name and the value is a map with sub-keys `value`, `alarm`, `timeStamp`, `display`, `control`, `valueAlarm`:
->>>>>>> 5bfa3633
 ```
 MAP( "<pv name>", MAP(
     "value": scalar | scalar array,
@@ -156,46 +129,17 @@
     )
 ))
 ```
-<<<<<<< HEAD
-
-
-# Get Command
-The get command retrieves the current value of an EPICS PV and generates a single reply message.
-## JSON Structure (request)
-=======
  
 
 ## Get Command
 Retrieve the current value of an EPICS PV; produces a single reply message.
 ### JSON Structure
->>>>>>> 5bfa3633
 ```json
 {
     "command": "get",
     "serialization": "json|msgpack",
     "pv_name": "(pva|ca)://<pv name>",
     "reply_topic": "reply-destination-topic",
-<<<<<<< HEAD
-    "reply_id": "reply id"
-}
-```
-
-# Monitor Command
-The monitor command enables streaming updates for one or more EPICS PVs to a Kafka topic. The reply messages have the same schema as the get command.
-
-## JSON Structure (request)
-Single PV:
-```json
-{
-  "command": "monitor",
-  "serialization": "json|msgpack",
-  "pv_name": "(pva|ca)://<pv name>",
-  "reply_topic": "reply-destination-topic",
-  "reply_id": "reply id",
-  "monitor_destination_topic": "optional-topic-for-monitor-events"
-}
-```
-=======
     "reply_id": "<reply id>"
 }
 ```
@@ -227,38 +171,10 @@
 }
 ```
 ### JSON Structure — Deactivation
->>>>>>> 5bfa3633
 
 Multiple PVs:
 ```json
 {
-<<<<<<< HEAD
-  "command": "monitor",
-  "serialization": "json|msgpack",
-  "pv_name": ["(pva|ca)://<pv1>", "(pva|ca)://<pv2>", "..."],
-  "reply_topic": "reply-destination-topic",
-  "reply_id": "reply id",
-  "monitor_destination_topic": "optional-topic-for-monitor-events"
-}
-```
-
-Notes:
-- If `monitor_destination_topic` is omitted, the system uses `reply_topic` for event delivery.
-- Deactivation is handled by controller logic and configuration; there is no `activate` field in the request.
-# Put Command
-The put command is similar to EPICS caput/pvput. It applies one or more field updates to a PV.
-
-Important: the `value` is a base64-encoded MsgPack payload. The decoded MsgPack object must be a MAP whose keys match the PV fields to update. For simple scalar or waveform PVs this is typically `{ "value": <scalar|array> }`. For structures, nested maps can be used to update subfields.
-
-## JSON Structure (request)
-```json
-{
-  "command": "put",
-  "pv_name": "(pva|ca)://<pv name>[.<field>]",
-  "value": "<base64 of msgpack MAP>",
-  "reply_topic": "reply-destination-topic",
-  "reply_id": "reply id"
-=======
     "command": "monitor",
     "pv_name": "<pv name>",
     "reply_topic": "reply-destination-topic",
@@ -291,7 +207,6 @@
     "value": "<value>" | "<v1> <v2> <v3>",
     "reply_topic": "reply-destination-topic",
     "reply_id": "<reply id>",
->>>>>>> 5bfa3633
 }
 ```
 Ack example:
@@ -299,21 +214,7 @@
 { "error": 0, "reply_id": "<reply id>", "message": "applied" }
 ```
 
-<<<<<<< HEAD
-## MsgPack content examples (conceptual)
-- Scalar PV: base64(msgpack({"value": 42}))
-- Waveform PV: base64(msgpack({"value": [1, 2, 3]}))
-- Structured PV: base64(msgpack({"fieldA": 1, "inner": {"subfield": 2}}))
-
-Validation rules:
-- The decoded payload must be a MsgPack MAP; otherwise the command fails.
-- Keys must correspond to existing (and mutable) EPICS fields.
-- Multiple fields can be updated in a single request.
-
-### Snapshot Command
-=======
 ## Snapshot Command
->>>>>>> 5bfa3633
 
 The **snapshot** command performs a one-time or continuous data acquisition (DAQ) of multiple EPICS PVs. Its structure is as follows:
 
@@ -366,13 +267,8 @@
 - `time_window_msec`: Duration of the window to gather PV updates after a snapshot is triggered.
 - `snapshot_name`: Unique name used for identification and topic routing.
 
-<<<<<<< HEAD
-**Reply Format (Continuous Mode):**
-- **Header message**:
-=======
 Reply Format (Continuous Mode):
 - Header message:
->>>>>>> 5bfa3633
   ```json
   {
     "message_type": 0,
