

#include <k2eg/common/BaseSerialization.h>
#include <k2eg/common/utility.h>
#include <k2eg/controller/node/worker/snapshot/BackTimedBufferedSnapshotOpInfo.h>
#include <k2eg/controller/node/worker/snapshot/SnapshotOpInfo.h>
#include <k2eg/service/metric/INodeControllerMetric.h>

#include <k2eg/service/ServiceResolver.h>
#include <k2eg/service/epics/EpicsData.h>

#include <k2eg/controller/command/cmd/SnapshotCommand.h>
#include <k2eg/controller/node/worker/SnapshotCommandWorker.h>
#include <k2eg/controller/node/worker/snapshot/ContinuousSnapshotManager.h>
#include <k2eg/controller/node/worker/snapshot/SnapshotRepeatingOpInfo.h>

#include <algorithm>
#include <chrono>
#include <memory>
#include <mutex>
#include <regex>
#include <set>
#include <string>
#include <utility>

using namespace k2eg::controller::command::cmd;
using namespace k2eg::controller::node::worker;
using namespace k2eg::controller::node::worker::snapshot;

using namespace k2eg::service;
using namespace k2eg::service::log;
using namespace k2eg::service::pubsub;
using namespace k2eg::service::metric;
using namespace k2eg::service::scheduler;
using namespace k2eg::service::epics_impl;

#define GET_QUEUE_FROM_SNAPSHOT_NAME(snapshot_name) ([](const std::string& name) { \
    std::string norm = std::regex_replace(name, std::regex(R"([^A-Za-z0-9\-])"), "_"); \
    std::transform(norm.begin(), norm.end(), norm.begin(), ::tolower); \
    return norm; \
})(snapshot_name)

void set_snapshot_thread_name(const std::size_t idx)
{
    const std::string name = "Repeating Snapshot " + std::to_string(idx);
    const bool        result = BS::this_thread::set_os_thread_name(name);
}


std::string get_pv_names(std::set<std::string> name_set)
{
    std::string all_pv_names;
    for (const auto& pv_name : name_set)
    {
        if (!all_pv_names.empty())
        {
            all_pv_names += ", ";
        }
        all_pv_names += pv_name;
    }
    return all_pv_names;
}

ContinuousSnapshotManager::ContinuousSnapshotManager(const RepeatingSnaptshotConfiguration& repeating_snapshot_configuration, k2eg::service::epics_impl::EpicsServiceManagerShrdPtr epics_service_manager)
    : repeating_snapshot_configuration(repeating_snapshot_configuration)
    , logger(ServiceResolver<ILogger>::resolve())
    , publisher(ServiceResolver<IPublisher>::resolve())
    , epics_service_manager(epics_service_manager)
    , thread_pool(std::make_shared<BS::light_thread_pool>(repeating_snapshot_configuration.snapshot_processing_thread_count, set_snapshot_thread_name))
    , metrics(ServiceResolver<IMetricService>::resolve()->getNodeControllerMetric())
{
    // add epics manager monitor handler
    epics_handler_token = epics_service_manager->addHandler(std::bind(&ContinuousSnapshotManager::epicsMonitorEvent, this, std::placeholders::_1));
    // set the publisher callback
    publisher->setCallBackForReqType("repeating-snapshot-events", std::bind(&ContinuousSnapshotManager::publishEvtCB, this, std::placeholders::_1, std::placeholders::_2, std::placeholders::_3));
    // set the run flag to true
    run_flag = true;

    // start expiration checker
    expiration_thread_running = true;
    expiration_thread = std::thread(&ContinuousSnapshotManager::expirationCheckerLoop, this);
}

ContinuousSnapshotManager::~ContinuousSnapshotManager()
{
    logger->logMessage("[ContinuousSnapshotManager] Stopping continuous snapshot manager");
    expiration_thread_running = false;
    if (expiration_thread.joinable())
    {
        expiration_thread.join();
    }
    // set the run flag to false
    run_flag = false;
    // remove epics monitor handler
    epics_handler_token.reset();
    // stop all the thread
    thread_pool->wait();
    logger->logMessage("[ContinuousSnapshotManager] Continuous snapshot manager stopped");
}

std::size_t ContinuousSnapshotManager::getRunningSnapshotCount() const
{
    std::unique_lock write_lock(snapshot_runinnig_mutex_);
    // check if the snapshot is already stopped
    return snapshot_runinnig_.size();
}

void ContinuousSnapshotManager::publishEvtCB(pubsub::EventType type, PublishMessage* const msg, const std::string& error_message)
{
    switch (type)
    {
    case OnDelivery: break;
    case OnSent: break;
    case OnError:
        {
            logger->logMessage(STRING_FORMAT("[ContinuousSnapshotManager::publishEvtCB] %1%", error_message), LogLevel::ERROR);
            break;
        }
    }
}

void ContinuousSnapshotManager::submitSnapshot(ConstCommandShrdPtr command)
{
    switch (command->type)
    {
    case CommandType::repeating_snapshot:
        {
            // forward the command to the continuous snapshot manager
            startSnapshot(static_pointer_cast<const RepeatingSnapshotCommand>(command));
            break;
        }
    case CommandType::repeating_snapshot_stop:
        {
            // forward the command to the continuous snapshot manager
            stopSnapshot(static_pointer_cast<const RepeatingSnapshotStopCommand>(command));
            break;
        }
    case CommandType::repeating_snapshot_trigger:
        {
            // forward the command to the continuous snapshot manager
            triggerSnapshot(static_pointer_cast<const RepeatingSnapshotTriggerCommand>(command));
            break;
        }
    default:
        {
            logger->logMessage(STRING_FORMAT("Command type %1% not supported by this worker", command->type), LogLevel::ERROR);
            break;
        }
    }
}

void ContinuousSnapshotManager::startSnapshot(command::cmd::ConstRepeatingSnapshotCommandShrdPtr snapsthot_command)
{
    bool                                        faulty = false;
    std::vector<service::epics_impl::PVShrdPtr> sanitized_pv_name_list;
    logger->logMessage(STRING_FORMAT("Perepare continuous(triggered %4%) snapshot ops for '%1%' on topic %2% with " "se" "rt" "yp" "e:" " %" "3" "%",
                                     snapsthot_command->snapshot_name % snapsthot_command->reply_topic %
                                         serialization_to_string(snapsthot_command->serialization) % snapsthot_command->triggered),
                       LogLevel::DEBUG);
    // create the commmand operation info structure

    SnapshotOpInfoShrdPtr s_op_ptr = nullptr;
    switch (snapsthot_command->type)
    {
    case SnapshotType::unknown:
        {
            logger->logMessage(STRING_FORMAT("The snapshot type %1% is not supported", snapsthot_command->type), LogLevel::ERROR);
            manageReply(-1, STRING_FORMAT("The snapshot type %1% is not supported", snapsthot_command->type), snapsthot_command);
            return;
        }
    case SnapshotType::NORMAL:
        {
            logger->logMessage(STRING_FORMAT("Create normal snapshot %1%", snapsthot_command->snapshot_name), LogLevel::DEBUG);
            s_op_ptr = MakeSnapshotRepeatingOpInfoShrdPtr(GET_QUEUE_FROM_SNAPSHOT_NAME(snapsthot_command->snapshot_name), snapsthot_command);
            break;
        }
    case SnapshotType::TIMED_BUFFERED:
        {
            logger->logMessage(STRING_FORMAT("Create timed buffered snapshot %1%", snapsthot_command->snapshot_name), LogLevel::DEBUG);
            s_op_ptr = MakeBackTimedBufferedSnapshotOpInfoShrdPtr(GET_QUEUE_FROM_SNAPSHOT_NAME(snapsthot_command->snapshot_name), snapsthot_command);
            break;
        }
    }

    // chekc if it is already spinned
    {
        std::unique_lock write_lock(snapshot_runinnig_mutex_);
        if (snapshot_runinnig_.find(s_op_ptr->queue_name) != snapshot_runinnig_.end())
        {
            manageReply(0, STRING_FORMAT("Snapshot %1% is already running", s_op_ptr->cmd->snapshot_name), snapsthot_command);
            return;
        }
    }

    // check if all the command infromation are filled
    if (s_op_ptr->cmd->pv_name_list.empty())
    {
        manageReply(-2, STRING_FORMAT("PV name list is empty for snapshot %1%", s_op_ptr->cmd->snapshot_name), snapsthot_command);
        return;
    }
    if (s_op_ptr->cmd->repeat_delay_msec < 0)
    {
        manageReply(-3, STRING_FORMAT("The repeat delay is not valid %1%", s_op_ptr->cmd->snapshot_name), snapsthot_command);
        return;
    }
    if (s_op_ptr->cmd->time_window_msec < 0)
    {
        manageReply(-4, STRING_FORMAT("The time window is not valid %1%", s_op_ptr->cmd->snapshot_name), snapsthot_command);
        return;
    }
    if (s_op_ptr->cmd->snapshot_name.empty())
    {
        manageReply(-5, STRING_FORMAT("The snapshot name is not valid %1%", s_op_ptr->cmd->snapshot_name), snapsthot_command);
        return;
    }

    for (const auto& pv_uri : s_op_ptr->cmd->pv_name_list)
    {
        // get pv name saniutization
        auto sanitized_pv_name = epics_service_manager->sanitizePVName(pv_uri);
        if (!sanitized_pv_name)
        {
            manageReply(-6, STRING_FORMAT("The pv uri %1% is not parsable", pv_uri), snapsthot_command);
            return;
        }
        // add the pv to the list of pv to monitor
        sanitized_pv_name_list.push_back(std::move(sanitized_pv_name));
    }

    // init the snapshot operation info
    if (!s_op_ptr->init(sanitized_pv_name_list))
    {
        manageReply(-7, STRING_FORMAT("The snapshot %1% is not valid", s_op_ptr->cmd->snapshot_name), snapsthot_command);
        return;
    }

    // create topic where publish the snapshot
    publisher->createQueue(QueueDescription{
        .name = s_op_ptr->queue_name,
        .paritions = 1, // put default to 1 need to be calculated with more complex logic for higher values
        .replicas = 1, // put default to 1 need to be calculated with more complex logic for higher values
        .retention_time = 1000 * 60 * 60,
        .retention_size = 1024 * 1024 * 50,
    });

    // read metadata to fast the get of topic information
    auto topic_info = publisher->getQueueMetadata(s_op_ptr->queue_name);
    logger->logMessage(STRING_FORMAT("Topic '%1%' metadata => subscriber number:%2%",
                                     s_op_ptr->queue_name % topic_info->subscriber_groups.size()),
                       LogLevel::DEBUG);
    // we got no faulty during the cache preparation
    // so we can start the snapshot
    // add the snapshot to the stopped snapshot list and to the pv list
    {
        std::unique_lock write_lock(snapshot_runinnig_mutex_);
        // assocaite the topi to the snapshot in the running list
        snapshot_runinnig_.emplace(s_op_ptr->queue_name, s_op_ptr);
        for (auto& pv_uri : sanitized_pv_name_list)
        {
            logger->logMessage(
                STRING_FORMAT("associate snapshot '%1%' to pv '%2%'", s_op_ptr->cmd->snapshot_name % pv_uri->name), LogLevel::DEBUG);
            // associate snaphsot to each pv, so the epics handler can
            // find the snapshot to fiil with data
            pv_snapshot_map_.emplace(std::make_pair(pv_uri->name, s_op_ptr));
        }
    }

    // start monitor for all needed pv
    for (auto& pv_uri : s_op_ptr->cmd->pv_name_list)
    {
        logger->logMessage(STRING_FORMAT("PV '%1%' enabling monitor", pv_uri), LogLevel::DEBUG);
        epics_service_manager->monitorChannel(pv_uri, true);
    }

    // return reply to app for submitted command
    manageReply(0, STRING_FORMAT("The snapshot '%1%' has been started", s_op_ptr->cmd->snapshot_name), snapsthot_command,
                s_op_ptr->queue_name);
}

void ContinuousSnapshotManager::triggerSnapshot(command::cmd::ConstRepeatingSnapshotTriggerCommandShrdPtr snapshot_trigger_command)
{
    // we can set to stop
    logger->logMessage(STRING_FORMAT("Try to set snapshot '%1%' to stop", snapshot_trigger_command->snapshot_name), LogLevel::INFO);
    if (snapshot_trigger_command->snapshot_name.empty())
    {
        manageReply(-1, "The snapshot name is empty", snapshot_trigger_command);
        return;
    }
    {
        // queue name, the nromalized version of the snapshot name is used has key to stop the snapshot
        auto queue_name = GET_QUEUE_FROM_SNAPSHOT_NAME(snapshot_trigger_command->snapshot_name);
        // acquire the write lock to stop the snapshot
        std::unique_lock write_lock(snapshot_runinnig_mutex_);
        // check if the snapshot is already stopped
        auto it = snapshot_runinnig_.find(queue_name);
        if (it != snapshot_runinnig_.end())
        {
            // set snaphsot as to stop
            it->second->request_to_trigger = true;
            // send reply to app for submitted command
            manageReply(0, STRING_FORMAT("Snapshot '%1%' has been armed", snapshot_trigger_command->snapshot_name), snapshot_trigger_command);
        }
        else
        {
            manageReply(-2, STRING_FORMAT("Snapshot '%1%' has not been found", snapshot_trigger_command->snapshot_name), snapshot_trigger_command);
            return;
        }
    }
}

void ContinuousSnapshotManager::stopSnapshot(command::cmd::ConstRepeatingSnapshotStopCommandShrdPtr snapsthot_stop_command)
{
    // queue name, the nromalized version of the snapshot name is used has key to stop the snapshot
    auto queue_name = GET_QUEUE_FROM_SNAPSHOT_NAME(snapsthot_stop_command->snapshot_name);

    // we can set to stop
    logger->logMessage(STRING_FORMAT("Try to set snapshot '%1%' to stop", snapsthot_stop_command->snapshot_name), LogLevel::INFO);
    if (snapsthot_stop_command->snapshot_name.empty())
    {
        manageReply(-1, "The snapshot name is empty", snapsthot_stop_command);
        return;
    }
    {
        // acquire the write lock to stop the snapshot
        std::unique_lock write_lock(snapshot_runinnig_mutex_);
        // check if the snapshot is already stopped
        auto it = snapshot_runinnig_.find(queue_name);
        if (it != snapshot_runinnig_.end())
        {
            // set snaphsot as to stop
            it->second->is_running = false;
            // send reply to app for submitted command
            manageReply(0, STRING_FORMAT("Snapshot '%1%' has been stopped", snapsthot_stop_command->snapshot_name), snapsthot_stop_command);
        }
        else
        {
            manageReply(0, STRING_FORMAT("Snapshot '%1%' is already stopped", snapsthot_stop_command->snapshot_name), snapsthot_stop_command);
            return;
        }
    }
}

void ContinuousSnapshotManager::epicsMonitorEvent(EpicsServiceManagerHandlerParamterType event_received)
{
    // prepare reading lock
    std::shared_lock read_lock(snapshot_runinnig_mutex_);

    // for (auto& event : *event_received->event_fail)
    // {
    //     // set the channel as not active
    //     auto it = snapshot_runinnig_.find(event->channel_data.pv_name);
    //     if (it != snapshot_runinnig_.end())
    //     {
    //         it->second->addData(nullptr, std::memory_order_release);
    //     }
    // }

    // manage the received data
    std::set<std::string> pv_names;
    for (auto& event : *event_received->event_data)
    {
        const std::string pv_name = event->channel_data.pv_name;
        pv_names.insert(pv_name);
        // store event on the global cache using the atomic pointer
        auto range = pv_snapshot_map_.equal_range(pv_name);
        for (auto it = range.first; it != range.second; ++it)
        {
            if (it->second)
            {
                it->second->addData(event);
            }
        }
    }
    // logger->logMessage(STRING_FORMAT("EPICS forwarded %1% data events for PVs: %2%", event_received->event_data->size() % get_pv_names(pv_names)), LogLevel::DEBUG);
}

void ContinuousSnapshotManager::expirationCheckerLoop()
{
    while (expiration_thread_running)
    {
        {
            std::unique_lock lock(snapshot_runinnig_mutex_);
            for (auto it = snapshot_runinnig_.begin(); it != snapshot_runinnig_.end();)
            {
                auto& queue_name = it->first;
                // we take the copy and not the reference to manage the last data forward after the snapshot is removed
                auto s_op_ptr = it->second;
                // timeout is true also if runnign is false
                if (s_op_ptr && s_op_ptr->isTimeout())
                {
                    // If the snapshot is not running, remove it and clean up PV associations
                    if (!s_op_ptr->is_running)
                    {
                        logger->logMessage(STRING_FORMAT("Snapshot %1% is stopped and will be removed from queue", queue_name), LogLevel::INFO);

                        // Remove from pv_snapshot_map_
                        logger->logMessage(
                            STRING_FORMAT("Remove Snapshot %1% from all its pv snapshot map", s_op_ptr->cmd->snapshot_name), LogLevel::INFO);
                        for (auto& pv_uri : s_op_ptr->cmd->pv_name_list)
                        {
                            auto s_pv = epics_service_manager->sanitizePVName(pv_uri);
                            auto range = pv_snapshot_map_.equal_range(s_pv->name);
                            for (auto pv_it = range.first; pv_it != range.second; ++pv_it)
                            {
                                if (pv_it->second == s_op_ptr)
                                {
                                    logger->logMessage(
                                        STRING_FORMAT("Snapshot '%1%' is removed from PV map %2%", s_op_ptr->cmd->snapshot_name % s_pv->name), LogLevel::INFO);
                                    pv_snapshot_map_.erase(pv_it);
                                    break;
                                }
                            }
                            // Disable monitor for this PV
                            logger->logMessage(STRING_FORMAT("PV '%1%' disabling monitor", pv_uri), LogLevel::DEBUG);
                            epics_service_manager->monitorChannel(pv_uri, false);
                        }

                        logger->logMessage(STRING_FORMAT("Snapshot %1% is cancelled", queue_name), LogLevel::INFO);
                        it = snapshot_runinnig_.erase(it);
                    }

                    // also if the snapshot has been removed forward the last data and close the snapshot to the client
                    // print log with submisison information

                    // increment metric for the rpocessed events
                    auto submission_shard_ptr = s_op_ptr->getData();
                    if ((submission_shard_ptr->submission_type & SnapshotSubmissionType::Data) != SnapshotSubmissionType::None)
                    {
                        metrics.incrementCounter(k2eg::service::metric::INodeControllerMetricCounterType::SnapshotEventCounter, submission_shard_ptr->snapshot_events.size());
                    }
                    thread_pool->detach_task(
                        [this, s_op_ptr, submission_shard_ptr]() mutable
                        {
                            SnapshotSubmissionTask task(s_op_ptr, submission_shard_ptr, this->publisher, this->logger);
                            task();
                        });
                }
                if (it != snapshot_runinnig_.end())
                {
                    // Only increment if we didn't erase the current element
                    ++it;
                }
            }
        }
        // Sleep OUTSIDE the lock
        std::this_thread::sleep_for(std::chrono::milliseconds(1));
    }
}

void ContinuousSnapshotManager::manageReply(const std::int8_t error_code, const std::string& error_message, ConstCommandShrdPtr cmd, const std::string& publishing_topic)
{
    logger->logMessage(error_message, error_code == 0 ? LogLevel::INFO : LogLevel::ERROR);
    {
        auto serialized_message = serialize(ContinuousSnapshotCommandReply{error_code, cmd->reply_id, error_message, publishing_topic}, cmd->serialization);
        if (!serialized_message)
        {
            logger->logMessage("Invalid serialized message", LogLevel::FATAL);
        }
        else
        {
            publisher->pushMessage(MakeReplyPushableMessageUPtr(cmd->reply_topic, "repeating-snapshot-events", "repeating-snapshot-events", serialized_message), {{"k2eg-ser-type", serialization_to_string(cmd->serialization)}});
        }
    }
}

#pragma region Submission Task

SnapshotSubmissionTask::SnapshotSubmissionTask(std::shared_ptr<SnapshotOpInfo> snapshot_command_info, SnapshotSubmissionShrdPtr submission_shrd_ptr, IPublisherShrdPtr publisher, ILoggerShrdPtr logger)
    : snapshot_command_info(snapshot_command_info), submission_shrd_ptr(submission_shrd_ptr), publisher(std::move(publisher)), logger(std::move(logger))
{
}
#define CHRONO_TO_UNIX_INT64(x) (std::chrono::duration_cast<std::chrono::milliseconds>(std::chrono::system_clock::now().time_since_epoch()).count())
void SnapshotSubmissionTask::operator()()
{
    if (!snapshot_command_info)
        return;
    const auto thread_index = BS::this_thread::get_index();
    if (!thread_index.has_value())
        return;
    auto snap_ts = CHRONO_TO_UNIX_INT64(submission_shrd_ptr->snap_time);
    // get timestamp for the snapshot in unix time and utc
<<<<<<< HEAD
    submission.snap_ts =
        std::chrono::duration_cast<std::chrono::milliseconds>(std::chrono::system_clock::now().time_since_epoch()).count();

    if ((submission.submission_type & SnapshotSubmissionType::Header) != SnapshotSubmissionType::None)
=======
    if ((submission_shrd_ptr->submission_type & SnapshotSubmissionType::Header) != SnapshotSubmissionType::None)
>>>>>>> 0e8ae8af
    {

        // increment the iteration index
        snapshot_command_info->snapshot_iteration_index++;
        logger->logMessage(STRING_FORMAT("[Header] Snapshot %1% iteration %2% started",
                                         snapshot_command_info->cmd->snapshot_name % snapshot_command_info->snapshot_iteration_index),
                           LogLevel::DEBUG);

        {
            auto serialized_header_message =
                serialize(RepeatingSnaptshotHeader{0, snapshot_command_info->cmd->snapshot_name, snap_ts,
                                                   snapshot_command_info->snapshot_iteration_index},
                          snapshot_command_info->cmd->serialization);
            // send the header for the snapshot
            publisher->pushMessage(MakeReplyPushableMessageUPtr(snapshot_command_info->queue_name, "repeating-snapshot-events",
                                                                snapshot_command_info->cmd->snapshot_name, serialized_header_message),
                                   {{"k2eg-ser-type", serialization_to_string(snapshot_command_info->cmd->serialization)}});
        }
    }

    if ((submission_shrd_ptr->submission_type & SnapshotSubmissionType::Data) != SnapshotSubmissionType::None &&
        !submission_shrd_ptr->snapshot_events.empty())
    {
<<<<<<< HEAD

        // gfet all the pv name from the submission
        std::set<std::string> pv_names_published;
        for (auto& event : submission.snapshot_events)
        {
            pv_names_published.insert(event->channel_data.pv_name);
            auto serialized_message = serialize(RepeatingSnaptshotData{1, submission.snap_ts, snapshot_command_info->snapshot_iteration_index,
=======
        logger->logMessage(STRING_FORMAT("[Data] Snapshot %1% iteration %2% with %3% events",
                                         snapshot_command_info->cmd->snapshot_name % snapshot_command_info->snapshot_iteration_index %
                                             submission_shrd_ptr->snapshot_events.size()),
                           LogLevel::DEBUG);
        for (auto& event : submission_shrd_ptr->snapshot_events)
        {
            auto serialized_message = serialize(RepeatingSnaptshotData{1, snap_ts, snapshot_command_info->snapshot_iteration_index,
>>>>>>> 0e8ae8af
                                                                       MakeChannelDataShrdPtr(event->channel_data)},
                                                snapshot_command_info->cmd->serialization);
            if (serialized_message)
            {
                // publish the data
                publisher->pushMessage(MakeReplyPushableMessageUPtr(snapshot_command_info->queue_name, "repeating-snapshot-events",
                                                                    snapshot_command_info->cmd->snapshot_name, serialized_message),
                                       {{"k2eg-ser-type", serialization_to_string(snapshot_command_info->cmd->serialization)}});
            }
            else
            {
                logger->logMessage(STRING_FORMAT("Failing serializing snapshot %1% for PV %2%",
                                                 snapshot_command_info->cmd->snapshot_name % event->channel_data.pv_name),
                                   LogLevel::ERROR);
            }
        }

        logger->logMessage(STRING_FORMAT("[Data] Snapshot %1% iteration %2% with %3% events from [n. %4%] - %5% - PVs completed",
                                         snapshot_command_info->cmd->snapshot_name % snapshot_command_info->snapshot_iteration_index %
                                             submission.snapshot_events.size() %pv_names_published.size()% get_pv_names(pv_names_published)),
                           LogLevel::DEBUG);
    }

    if ((submission_shrd_ptr->submission_type & SnapshotSubmissionType::Tail) != SnapshotSubmissionType::None)
    {
        logger->logMessage(STRING_FORMAT("[Tail] Snapshot %1% iteration %2% completed",
                                         snapshot_command_info->cmd->snapshot_name % snapshot_command_info->snapshot_iteration_index),
                           LogLevel::DEBUG);
        // send completion for this snapshot submission
        auto serialized_completion_message =
            serialize(RepeatingSnaptshotCompletion{2, 0, "", snapshot_command_info->cmd->snapshot_name, snap_ts,
                                                   snapshot_command_info->snapshot_iteration_index},
                      snapshot_command_info->cmd->serialization);
        // publish the data
        publisher->pushMessage(MakeReplyPushableMessageUPtr(snapshot_command_info->queue_name, "repeating-snapshot-events",
                                                            snapshot_command_info->cmd->snapshot_name, serialized_completion_message),
                               {{"k2eg-ser-type", serialization_to_string(snapshot_command_info->cmd->serialization)}});
    }
}<|MERGE_RESOLUTION|>--- conflicted
+++ resolved
@@ -479,14 +479,8 @@
         return;
     auto snap_ts = CHRONO_TO_UNIX_INT64(submission_shrd_ptr->snap_time);
     // get timestamp for the snapshot in unix time and utc
-<<<<<<< HEAD
-    submission.snap_ts =
-        std::chrono::duration_cast<std::chrono::milliseconds>(std::chrono::system_clock::now().time_since_epoch()).count();
-
-    if ((submission.submission_type & SnapshotSubmissionType::Header) != SnapshotSubmissionType::None)
-=======
     if ((submission_shrd_ptr->submission_type & SnapshotSubmissionType::Header) != SnapshotSubmissionType::None)
->>>>>>> 0e8ae8af
+
     {
 
         // increment the iteration index
@@ -510,23 +504,13 @@
     if ((submission_shrd_ptr->submission_type & SnapshotSubmissionType::Data) != SnapshotSubmissionType::None &&
         !submission_shrd_ptr->snapshot_events.empty())
     {
-<<<<<<< HEAD
-
         // gfet all the pv name from the submission
         std::set<std::string> pv_names_published;
-        for (auto& event : submission.snapshot_events)
+        for (auto& event : submission_shrd_ptr->snapshot_events)
         {
             pv_names_published.insert(event->channel_data.pv_name);
-            auto serialized_message = serialize(RepeatingSnaptshotData{1, submission.snap_ts, snapshot_command_info->snapshot_iteration_index,
-=======
-        logger->logMessage(STRING_FORMAT("[Data] Snapshot %1% iteration %2% with %3% events",
-                                         snapshot_command_info->cmd->snapshot_name % snapshot_command_info->snapshot_iteration_index %
-                                             submission_shrd_ptr->snapshot_events.size()),
-                           LogLevel::DEBUG);
-        for (auto& event : submission_shrd_ptr->snapshot_events)
-        {
             auto serialized_message = serialize(RepeatingSnaptshotData{1, snap_ts, snapshot_command_info->snapshot_iteration_index,
->>>>>>> 0e8ae8af
+
                                                                        MakeChannelDataShrdPtr(event->channel_data)},
                                                 snapshot_command_info->cmd->serialization);
             if (serialized_message)
@@ -546,7 +530,7 @@
 
         logger->logMessage(STRING_FORMAT("[Data] Snapshot %1% iteration %2% with %3% events from [n. %4%] - %5% - PVs completed",
                                          snapshot_command_info->cmd->snapshot_name % snapshot_command_info->snapshot_iteration_index %
-                                             submission.snapshot_events.size() %pv_names_published.size()% get_pv_names(pv_names_published)),
+                                             submission_shrd_ptr->snapshot_events.size() %pv_names_published.size()% get_pv_names(pv_names_published)),
                            LogLevel::DEBUG);
     }
 
