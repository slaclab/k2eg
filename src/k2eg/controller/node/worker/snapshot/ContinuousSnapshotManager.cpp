

#include "boost/json/parse.hpp"
#include <k2eg/common/BaseSerialization.h>
#include <k2eg/common/utility.h>

#include <k2eg/service/ServiceResolver.h>
#include <k2eg/service/epics/EpicsData.h>
#include <k2eg/service/metric/INodeControllerMetric.h>

#include <k2eg/controller/command/cmd/SnapshotCommand.h>
#include <k2eg/controller/node/worker/SnapshotCommandWorker.h>
#include <k2eg/controller/node/worker/snapshot/BackTimedBufferedSnapshotOpInfo.h>
#include <k2eg/controller/node/worker/snapshot/ContinuousSnapshotManager.h>
#include <k2eg/controller/node/worker/snapshot/SnapshotOpInfo.h>
#include <k2eg/controller/node/worker/snapshot/SnapshotRepeatingOpInfo.h>

#include <boost/json.hpp>

#include <algorithm>
#include <chrono>
#include <memory>
#include <mutex>
#include <regex>
#include <set>
#include <string>
#include <unistd.h>
#include <unordered_map>
#include <utility>

using namespace k2eg::controller::command;
using namespace k2eg::controller::command::cmd;
using namespace k2eg::controller::node::worker;
using namespace k2eg::controller::node::worker::snapshot;

using namespace k2eg::service;
using namespace k2eg::service::log;
using namespace k2eg::service::pubsub;
using namespace k2eg::service::metric;
using namespace k2eg::service::scheduler;
using namespace k2eg::service::epics_impl;
using namespace k2eg::service::configuration;

#define CSM_RECURRING_CHECK_TASK_NAME       "csm-recurring-check-task"
#define CSM_RECURRING_CHECK_TASK_CRON       "1 * * * * *"

#pragma region Utility
#define GET_QUEUE_FROM_SNAPSHOT_NAME(snapshot_name) ([](const std::string& name) { \
    std::string norm = std::regex_replace(name, std::regex(R"([^A-Za-z0-9\-])"), "_"); \
    std::transform(norm.begin(), norm.end(), norm.begin(), ::tolower); \
    return norm; \
})(snapshot_name)

const std::string now_in_gmt()
{
    auto        now = std::chrono::system_clock::now();
    std::time_t now_time_t = std::chrono::system_clock::to_time_t(now);
    char        timestamp_buf[32];
    std::strftime(timestamp_buf, sizeof(timestamp_buf), "%Y-%m-%dT%H:%M:%SZ", gmtime(&now_time_t));
    return timestamp_buf;
}

// Local aggregator to count events per snapshot iteration and log at Tail.
namespace {
std::mutex                                g_tail_log_mutex;
std::unordered_map<std::string, uint64_t> g_tail_event_counters;

inline std::string make_tail_key(const std::string& snapshot_name, int64_t iteration)
{
    return snapshot_name + "#" + std::to_string(iteration);
}

inline void add_events_for_iteration(const std::string& snapshot_name, int64_t iteration, uint64_t count)
{
    if (count == 0)
        return;
    std::lock_guard<std::mutex> lk(g_tail_log_mutex);
    g_tail_event_counters[make_tail_key(snapshot_name, iteration)] += count;
}

inline uint64_t take_events_for_iteration(const std::string& snapshot_name, int64_t iteration)
{
    std::lock_guard<std::mutex> lk(g_tail_log_mutex);
    auto                        key = make_tail_key(snapshot_name, iteration);
    auto                        it = g_tail_event_counters.find(key);
    if (it == g_tail_event_counters.end())
        return 0;
    auto n = it->second;
    g_tail_event_counters.erase(it);
    return n;
}
} // namespace
<<<<<<< HEAD

void set_snapshot_thread_name(const char* name, const std::size_t idx)
=======
void set_snapshot_thread_name(const std::size_t idx)
>>>>>>> 2848ffd6
{
    // Use a local variable, not static/global
    std::ostringstream oss;
    oss << name << idx;
    const std::string name_ = oss.str();
    BS::this_thread::set_os_thread_name(name_);
}

std::string get_pv_names(std::set<std::string> name_set)
{
    std::string all_pv_names;
    for (const auto& pv_name : name_set)
    {
        if (!all_pv_names.empty())
        {
            all_pv_names += ", ";
        }
        all_pv_names += pv_name;
    }
    return all_pv_names;
}

inline auto thread_namer_submission = [](unsigned long idx)
{
    set_snapshot_thread_name("Repeating Snapshot Submitting", idx);
};

inline auto thread_namer_daq_processing = [](unsigned long idx)
{
    set_snapshot_thread_name("Repeating Snapshot DAQ Processing", idx);
};

#pragma region Implementation

ContinuousSnapshotManager::ContinuousSnapshotManager(const RepeatingSnapshotConfiguration& repeating_snapshot_configuration, k2eg::service::epics_impl::EpicsServiceManagerShrdPtr epics_service_manager)
    : repeating_snapshot_configuration(repeating_snapshot_configuration)
    , logger(ServiceResolver<ILogger>::resolve())
    , node_configuration(ServiceResolver<service::configuration::INodeConfiguration>::resolve())
    , publisher(ServiceResolver<IPublisher>::resolve())
    , epics_service_manager(epics_service_manager)
    , thread_pool_submitting(std::make_shared<BS::light_thread_pool>(repeating_snapshot_configuration.snapshot_processing_thread_count, thread_namer_submission))
    , thread_pool_daq_processing(std::make_shared<BS::light_thread_pool>(1, thread_namer_daq_processing))
    , metrics(ServiceResolver<IMetricService>::resolve()->getNodeControllerMetric())
    , iteration_sync_(std::make_unique<SnapshotIterationSynchronizer>())
{
    logger->logMessage("Initializing continuous snapshot manager", LogLevel::INFO);
    // add epics manager monitor handler
    epics_handler_token = epics_service_manager->addHandler(std::bind(&ContinuousSnapshotManager::epicsMonitorEvent, this, std::placeholders::_1));
    // set the publisher callback
    publisher->setCallBackForReqType("repeating-snapshot-events", std::bind(&ContinuousSnapshotManager::publishEvtCB, this, std::placeholders::_1, std::placeholders::_2, std::placeholders::_3));
    // set the run flag to true
    run_flag = true;

    // start expiration checker
    expiration_thread_running = true;
    expiration_thread = std::thread(&ContinuousSnapshotManager::expirationCheckerLoop, this);
    pthread_setname_np(expiration_thread.native_handle(), "SnapshotExpirationChecker");
    logger->logMessage(
        STRING_FORMAT("Continuous snapshot manager initialized (threads=%1%)",
                       repeating_snapshot_configuration.snapshot_processing_thread_count),
        LogLevel::INFO);

    auto task_restart_monitor = MakeTaskShrdPtr(CSM_RECURRING_CHECK_TASK_NAME, CSM_RECURRING_CHECK_TASK_CRON, std::bind(&ContinuousSnapshotManager::handlePeriodicTask, this, std::placeholders::_1),
                                                -1 // start at application boot time
    );
    ServiceResolver<Scheduler>::resolve()->addTask(task_restart_monitor);
}

ContinuousSnapshotManager::~ContinuousSnapshotManager()
{
    logger->logMessage("Stopping continuous snapshot manager");

    // remove the periodic task
    logger->logMessage("Remove periodic task from scheduler");
    bool erased = ServiceResolver<Scheduler>::resolve()->removeTaskByName(CSM_RECURRING_CHECK_TASK_NAME);
    logger->logMessage(STRING_FORMAT("Removed periodic maintanance : %1%", erased));

    // stop the expiration thread
    logger->logMessage("Stopping expiration thread");
    expiration_thread_running = false;
    if (expiration_thread.joinable())
    {
        expiration_thread.join();
    }
    logger->logMessage("Expiration thread stopped");
    // set the run flag to false
    run_flag = false;
    // remove epics monitor handler
    epics_handler_token.reset();
    // stop all the thread
<<<<<<< HEAD
    thread_pool_daq_processing->wait();
    thread_pool_submitting->wait();
    logger->logMessage("[ContinuousSnapshotManager] Continuous snapshot manager stopped");
=======
    thread_pool->wait();
    logger->logMessage("Continuous snapshot manager stopped");
>>>>>>> 2848ffd6
}

std::size_t ContinuousSnapshotManager::getRunningSnapshotCount() const
{
    std::unique_lock write_lock(snapshot_running_mutex_);
    // check if the snapshot is already stopped
    return snapshot_running_.size();
}

void ContinuousSnapshotManager::publishEvtCB(pubsub::EventType type, PublishMessage* const msg, const std::string& error_message)
{
    switch (type)
    {
    case OnDelivery: break;
    case OnSent: break;
    case OnError:
        {
            logger->logMessage(STRING_FORMAT("[ContinuousSnapshotManager::publishEvtCB] %1%", error_message), LogLevel::ERROR);
            break;
        }
    }
}

void ContinuousSnapshotManager::submitSnapshot(ConstCommandShrdPtr command)
{
    switch (command->type)
    {
    case CommandType::repeating_snapshot:
        {
            // forward the command to the continuous snapshot manager
            startSnapshot(static_pointer_cast<const RepeatingSnapshotCommand>(command));
            break;
        }
    case CommandType::repeating_snapshot_stop:
        {
            // forward the command to the continuous snapshot manager
            stopSnapshot(static_pointer_cast<const RepeatingSnapshotStopCommand>(command));
            break;
        }
    case CommandType::repeating_snapshot_trigger:
        {
            // forward the command to the continuous snapshot manager
            triggerSnapshot(static_pointer_cast<const RepeatingSnapshotTriggerCommand>(command));
            break;
        }
    default:
        {
            logger->logMessage(STRING_FORMAT("Command type %1% not supported by this worker", command->type), LogLevel::ERROR);
            break;
        }
    }
}

void ContinuousSnapshotManager::startSnapshot(command::cmd::ConstRepeatingSnapshotCommandShrdPtr snapsthot_command)
{
    bool                                        faulty = false;
    std::vector<service::epics_impl::PVShrdPtr> sanitized_pv_name_list;
    logger->logMessage(STRING_FORMAT("Prepare continuous (triggered %4%) snapshot ops for '%1%' on topic %2% with ser-type: %3%",
                                     snapsthot_command->snapshot_name % snapsthot_command->reply_topic %
                                         serialization_to_string(snapsthot_command->serialization) % snapsthot_command->triggered),
                       LogLevel::DEBUG);
    // create the command operation info structure
    SnapshotOpInfoShrdPtr s_op_ptr = nullptr;
    switch (snapsthot_command->snapshot_type)
    {
    case SnapshotType::unknown:
        {
            logger->logMessage(STRING_FORMAT("The snapshot type %1% is not supported", snapsthot_command->type), LogLevel::ERROR);
            manageReply(-1, STRING_FORMAT("The snapshot type %1% is not supported", snapsthot_command->type), snapsthot_command);
            return;
        }
    case SnapshotType::NORMAL:
        {
            logger->logMessage(STRING_FORMAT("Create normal snapshot %1%", snapsthot_command->snapshot_name), LogLevel::DEBUG);
            s_op_ptr = MakeSnapshotRepeatingOpInfoShrdPtr(GET_QUEUE_FROM_SNAPSHOT_NAME(snapsthot_command->snapshot_name), snapsthot_command);
            break;
        }
    case SnapshotType::TIMED_BUFFERED:
        {
            logger->logMessage(STRING_FORMAT("Create timed buffered snapshot %1%", snapsthot_command->snapshot_name), LogLevel::DEBUG);
            s_op_ptr = MakeBackTimedBufferedSnapshotOpInfoShrdPtr(GET_QUEUE_FROM_SNAPSHOT_NAME(snapsthot_command->snapshot_name), snapsthot_command);
            break;
        }
    }

    // chekc if it is already spinned
    {
        std::unique_lock write_lock(snapshot_running_mutex_);
        if (snapshot_running_.find(s_op_ptr->queue_name) != snapshot_running_.end())
        {
            manageReply(0, STRING_FORMAT("Snapshot %1% is already running", s_op_ptr->cmd->snapshot_name), snapsthot_command);
            return;
        }
    }

    // check if all the command information are filled
    if (s_op_ptr->cmd->pv_name_list.empty())
    {
        manageReply(-2, STRING_FORMAT("PV name list is empty for snapshot %1%", s_op_ptr->cmd->snapshot_name), snapsthot_command);
        return;
    }
    if (s_op_ptr->cmd->repeat_delay_msec < 0)
    {
        manageReply(-3, STRING_FORMAT("The repeat delay is not valid %1%", s_op_ptr->cmd->snapshot_name), snapsthot_command);
        return;
    }
    if (s_op_ptr->cmd->time_window_msec < 0)
    {
        manageReply(-4, STRING_FORMAT("The time window is not valid %1%", s_op_ptr->cmd->snapshot_name), snapsthot_command);
        return;
    }
    if (s_op_ptr->cmd->snapshot_name.empty())
    {
        manageReply(-5, STRING_FORMAT("The snapshot name is not valid %1%", s_op_ptr->cmd->snapshot_name), snapsthot_command);
        return;
    }

    // try to gain the ownership of the snapshot
    if (!tryToConfigureSnapshotStart(*s_op_ptr))
    {
        manageReply(-8, STRING_FORMAT("The snapshot %1% is already running by %2%", s_op_ptr->cmd->snapshot_name % node_configuration->getSnapshotGateway(s_op_ptr->queue_name)), snapsthot_command);
        return;
    }

    for (const auto& pv_uri : s_op_ptr->cmd->pv_name_list)
    {
        // get pv name sanitization
        auto sanitized_pv_name = epics_service_manager->sanitizePVName(pv_uri);
        if (!sanitized_pv_name)
        {
            manageReply(-6, STRING_FORMAT("The pv uri %1% is not parsable", pv_uri), snapsthot_command);
            return;
        }
        // add the pv to the list of pv to monitor
        sanitized_pv_name_list.push_back(std::move(sanitized_pv_name));
    }

    // init the snapshot operation info
    if (!s_op_ptr->init(sanitized_pv_name_list))
    {
        manageReply(-7, STRING_FORMAT("The snapshot %1% is not valid", s_op_ptr->cmd->snapshot_name), snapsthot_command);
        return;
    }

    // create topic where publish the snapshot
    publisher->createQueue(QueueDescription{
        .name = s_op_ptr->queue_name,
        .paritions = 1, // put default to 1 need to be calculated with more complex logic for higher values
        .replicas = 1,  // put default to 1 need to be calculated with more complex logic for higher values
        .retention_time = 1000 * 60 * 60,
        .retention_size = 1024 * 1024 * 50,
    });

    // read metadata to fast the get of topic information
    auto topic_info = publisher->getQueueMetadata(s_op_ptr->queue_name);
    logger->logMessage(STRING_FORMAT("Topic '%1%' metadata => subscriber number:%2%",
                                     s_op_ptr->queue_name % topic_info->subscriber_groups.size()),
                       LogLevel::DEBUG);
    // we got no faulty during the cache preparation
    // so we can start the snapshot
    // add the snapshot to the stopped snapshot list and to the pv list
    {
        std::unique_lock write_lock(snapshot_running_mutex_);
        // associate the topic to the snapshot in the running list
        snapshot_running_.emplace(s_op_ptr->queue_name, s_op_ptr);
        for (auto& pv_uri : sanitized_pv_name_list)
        {
            logger->logMessage(
                STRING_FORMAT("associate snapshot '%1%' to pv '%2%'", s_op_ptr->cmd->snapshot_name % pv_uri->name), LogLevel::DEBUG);
            // associate snapshot to each pv, so the epics handler can
            // find the snapshot to fill with data
            pv_snapshot_map_.emplace(std::make_pair(pv_uri->name, s_op_ptr));
        }
    }

    // start monitor for all needed pv
    for (auto& pv_uri : s_op_ptr->cmd->pv_name_list)
    {
        logger->logMessage(STRING_FORMAT("PV '%1%' enabling monitor", pv_uri), LogLevel::DEBUG);
        epics_service_manager->monitorChannel(pv_uri, true);
    }

    // return reply to app for submitted command
    manageReply(0, STRING_FORMAT("The snapshot '%1%' has been started", s_op_ptr->cmd->snapshot_name), snapsthot_command,
                s_op_ptr->queue_name);
}

void ContinuousSnapshotManager::triggerSnapshot(command::cmd::ConstRepeatingSnapshotTriggerCommandShrdPtr snapshot_trigger_command)
{
    // we can set to stop
    logger->logMessage(STRING_FORMAT("Try to set snapshot '%1%' to stop", snapshot_trigger_command->snapshot_name), LogLevel::INFO);
    if (snapshot_trigger_command->snapshot_name.empty())
    {
        manageReply(-1, "The snapshot name is empty", snapshot_trigger_command);
        return;
    }
    {
        // queue name, the normalized version of the snapshot name is used as key to stop the snapshot
        auto queue_name = GET_QUEUE_FROM_SNAPSHOT_NAME(snapshot_trigger_command->snapshot_name);
        // acquire the write lock to stop the snapshot
        std::unique_lock write_lock(snapshot_running_mutex_);
        // check if the snapshot is already stopped
        auto it = snapshot_running_.find(queue_name);
        if (it != snapshot_running_.end())
        {
            // set snapshot as to stop
            it->second->request_to_trigger = true;
            // send reply to app for submitted command
            manageReply(0, STRING_FORMAT("Snapshot '%1%' has been armed", snapshot_trigger_command->snapshot_name), snapshot_trigger_command);
        }
        else
        {
            manageReply(-2, STRING_FORMAT("Snapshot '%1%' has not been found", snapshot_trigger_command->snapshot_name), snapshot_trigger_command);
            return;
        }
    }
}

void ContinuousSnapshotManager::stopSnapshot(command::cmd::ConstRepeatingSnapshotStopCommandShrdPtr snapsthot_stop_command)
{
    std::future<void>               removal_future;
    std::shared_ptr<SnapshotOpInfo> s_to_stop;
    // queue name, the normalized version of the snapshot name is used as key to stop the snapshot
    auto queue_name = GET_QUEUE_FROM_SNAPSHOT_NAME(snapsthot_stop_command->snapshot_name);

    // we can set to stop
    logger->logMessage(STRING_FORMAT("Try to set snapshot '%1%' to stop", snapsthot_stop_command->snapshot_name), LogLevel::INFO);
    if (snapsthot_stop_command->snapshot_name.empty())
    {
        manageReply(-1, "The snapshot name is empty", snapsthot_stop_command);
        return;
    }
    {
        // acquire the write lock to stop the snapshot
        std::shared_lock write_lock(snapshot_running_mutex_);
        // check if the snapshot is already stopped
        auto it = snapshot_running_.find(queue_name);
        if (it != snapshot_running_.end())
        {
            // Get the future before we mark it for stopping
            s_to_stop = it->second;
            removal_future = s_to_stop->removal_promise.get_future();
            // set snapshot as to stop
            it->second->is_running = false;
        }
        else
        {
            manageReply(0, STRING_FORMAT("Snapshot '%1%' is already stopped", snapsthot_stop_command->snapshot_name), snapsthot_stop_command);
            return;
        }
    }

    // Wait for the expirationCheckerLoop to confirm the snapshot has been fully removed.
    if (removal_future.valid())
    {
        logger->logMessage(
            STRING_FORMAT("Waiting for snapshot '%1%' to be fully decommissioned...", snapsthot_stop_command->snapshot_name), LogLevel::DEBUG);
        removal_future.wait();
        logger->logMessage(STRING_FORMAT("Snapshot '%1%' has been fully decommissioned.", snapsthot_stop_command->snapshot_name), LogLevel::DEBUG);
    }
    // Now we can safely remove the snapshot from the running list
    releaseSnapshotForStop(*s_to_stop);
    s_to_stop.reset(); // Clear the pointer to ensure no dangling references.

    // send reply to app for submitted command
    manageReply(0, STRING_FORMAT("Snapshot '%1%' has been stopped", snapsthot_stop_command->snapshot_name), snapsthot_stop_command);
}

void ContinuousSnapshotManager::epicsMonitorEvent(EpicsServiceManagerHandlerParamterType event_received)
{
    // process the received event in a separate thread to not block the epics thread
    thread_pool_daq_processing->detach_task(
        [this, event_received]() mutable
        {
            // prepare reading lock
            std::shared_lock read_lock(snapshot_running_mutex_);
            // manage the received data
            std::set<std::string> pv_names;
            for (auto& event : *event_received->event_data)
            {
                const std::string pv_name = event->channel_data.pv_name;
                pv_names.insert(pv_name);
                // store event on the global cache using the atomic pointer
                auto range = pv_snapshot_map_.equal_range(pv_name);
                for (auto it = range.first; it != range.second; ++it)
                {
                    if (it->second)
                    {
                        it->second->addData(event);
                    }
                }
            }
<<<<<<< HEAD
        });
=======
        }
    }
>>>>>>> 2848ffd6
}

void ContinuousSnapshotManager::expirationCheckerLoop()
{
    // A list to hold tasks to be submitted outside the lock
    std::vector<std::function<void()>> tasks_to_submit;
    tasks_to_submit.reserve(repeating_snapshot_configuration.snapshot_processing_thread_count);

    while (expiration_thread_running)
    {
        auto now = std::chrono::steady_clock::now();
        {
            std::unique_lock lock(snapshot_running_mutex_);
            for (auto it = snapshot_running_.begin(); it != snapshot_running_.end();)
            {
                auto& queue_name = it->first;
                auto  s_op_ptr = it->second;

                // A snapshot needs processing if its timer has expired OR it has been manually stopped.
                if (s_op_ptr && (s_op_ptr->isTimeout(now)))
                {
                    // --- CAPTURE DATA BEFORE ERASE ---
                    std::string queue_name_copy = queue_name;
                    auto        submission_shard_ptr = s_op_ptr->getData();
                    auto        non_updated_pvs = s_op_ptr->getPVsWithoutEvents();
                    bool        to_continue = false;
                    bool        last_submission = false;

                    for (const auto& pv_name : non_updated_pvs)
                    {
                        // Forward the last data for each non-updated PV
                        epics_service_manager->forceMonitorChannelUpdate(pv_name, false);
                    }

                    // If the snapshot is not running, it must be cleaned up.
                    if (!s_op_ptr->is_running)
                    {
                        logger->logMessage(STRING_FORMAT("Snapshot %1% is stopped and will be removed from queue", queue_name_copy), LogLevel::INFO);

                        // Remove from pv_snapshot_map_
                        for (auto& pv_uri : s_op_ptr->cmd->pv_name_list)
                        {
                            auto s_pv = epics_service_manager->sanitizePVName(pv_uri);
                            auto range = pv_snapshot_map_.equal_range(s_pv->name);
                            for (auto pv_it = range.first; pv_it != range.second; ++pv_it)
                            {
                                if (pv_it->second == s_op_ptr)
                                {
                                    pv_snapshot_map_.erase(pv_it);
                                    break;
                                }
                            }
                            epics_service_manager->monitorChannel(pv_uri, false);
                        }
                        // Now erase the snapshot and advance the iterator correctly.
                        it = snapshot_running_.erase(it);
                        logger->logMessage(STRING_FORMAT("Snapshot %1% is cancelled", queue_name_copy), LogLevel::INFO);
                        last_submission = to_continue = true; // exit this iteration, do not increment iterator
                    }
                    // also if the snapshot has been removed forward the last data and close the snapshot to the
                    // client print log with submission information
                    if ((submission_shard_ptr->submission_type & SnapshotSubmissionType::Data) != SnapshotSubmissionType::None)
                    {
                        metrics.incrementCounter(k2eg::service::metric::INodeControllerMetricCounterType::SnapshotEventCounter,
                                                 submission_shard_ptr->snapshot_events.size());
                    }
                    // Determine iteration id and set per-iteration gates/counters
                    int64_t scheduled_iteration_id = 0;
                    if ((submission_shard_ptr->submission_type & SnapshotSubmissionType::Header) != SnapshotSubmissionType::None)
                    {
                        scheduled_iteration_id = iteration_sync_->acquireIteration(s_op_ptr->cmd->snapshot_name);
                        active_iteration_id_[s_op_ptr->cmd->snapshot_name] = scheduled_iteration_id;
                        s_op_ptr->beginHeaderGate(scheduled_iteration_id);
                    }
                    else
                    {
                        auto it = active_iteration_id_.find(s_op_ptr->cmd->snapshot_name);
                        if (it != active_iteration_id_.end())
                            scheduled_iteration_id = it->second;
                        else
                            scheduled_iteration_id = 0; // should not happen if scheduling order is correct
                    }

                    // Always attach resolved iteration id to the submission for task-side use
                    submission_shard_ptr->iteration_id = scheduled_iteration_id;

                    // If Data is present, record it so Tail can wait later. Count per submission batch.
                    if ((submission_shard_ptr->submission_type & SnapshotSubmissionType::Data) != SnapshotSubmissionType::None &&
                        !submission_shard_ptr->snapshot_events.empty())
                    {
                        s_op_ptr->dataScheduled(scheduled_iteration_id);
                    }
                    thread_pool_submitting->detach_task(
                        [this, s_op_ptr, submission_shard_ptr, last_submission]() mutable
                        {
                            SnapshotSubmissionTask task(s_op_ptr, submission_shard_ptr, this->publisher, this->logger, *this->iteration_sync_, last_submission);
                            task();
                        });
                    if (to_continue)
                    {
                        // Cleanup active iteration tracking for this snapshot
                        active_iteration_id_.erase(s_op_ptr->cmd->snapshot_name);
                        continue; // Skip the increment, as we already erased the current item.
                    }
                }

                // Only increment if not erased
                ++it;
            }
        } // The lock on snapshot_runinnig_mutex_ is released here.

        // Sleep OUTSIDE the lock
        std::this_thread::sleep_for(std::chrono::milliseconds(1));
    }
}

void ContinuousSnapshotManager::handlePeriodicTask(TaskProperties& task_properties)
{
    logger->logMessage("Handle periodic task for recurring snapshot management", LogLevel::DEBUG);
    // check for snapshot to reboot using configuration service
    if (!node_configuration)
    {
        logger->logMessage("Node configuration service not available", LogLevel::ERROR);
        return;
    }
    // get the list of snapshots to be restarted
    auto snapshots_to_restart = node_configuration->getAvailableSnapshot();
    if (snapshots_to_restart.empty())
    {
        logger->logMessage("No snapshots available for restart", LogLevel::DEBUG);
        return;
    }

    logger->logMessage(STRING_FORMAT("Restart first of %1% snapshots to restart", snapshots_to_restart.size()), LogLevel::DEBUG);
    auto snapshot_id = snapshots_to_restart.front();
    auto snapshot_config = node_configuration->getSnapshotConfiguration(snapshot_id);
    if (!snapshot_config)
    {
        logger->logMessage(STRING_FORMAT("Snapshot configuration for '%1%' not found", snapshot_id), LogLevel::ERROR);
        return;
    }
    // Submit the command to start the snapshot
    logger->logMessage(STRING_FORMAT("Submitting repeating snapshot command for '%1%' with cmd: %2%", snapshot_id % snapshot_config->config_json), LogLevel::DEBUG);
    // create empty command
    auto snapshot_command = MakeRepeatingSnapshotCommandShrdPtr(RepeatingSnapshotCommand{});
    // create boost json object from snapshot configuration
    from_json(snapshot_config->config_json, *snapshot_command);
    // on auto-restart we need to remove away the reply id and topic
    // ok we can submit the command
    submitSnapshot(snapshot_command);
}

void ContinuousSnapshotManager::manageReply(const std::int8_t error_code, const std::string& error_message, ConstCommandShrdPtr cmd, const std::string& publishing_topic)
{
    logger->logMessage(error_message, error_code == 0 ? LogLevel::INFO : LogLevel::ERROR);
    {
        auto serialized_message = serialize(ContinuousSnapshotCommandReply{error_code, cmd->reply_id, error_message, publishing_topic}, cmd->serialization);
        if (!serialized_message)
        {
            logger->logMessage("Invalid serialized message", LogLevel::FATAL);
        }
        else
        {
            publisher->pushMessage(MakeReplyPushableMessageUPtr(cmd->reply_topic, "repeating-snapshot-events", "repeating-snapshot-events", serialized_message), {{"k2eg-ser-type", serialization_to_string(cmd->serialization)}});
        }
    }
}

#pragma region Configuration

bool ContinuousSnapshotManager::tryToConfigureSnapshotStart(SnapshotOpInfo& snapshot_ops_info)
{
    // This method should attempt to configure the snapshot start using the node configuration.
    // Return true if configuration was successful, false otherwise.
    bool result = false;
    try
    {
        logger->logMessage(STRING_FORMAT("Attempting to acquire ownership of snapshot '%1%'", snapshot_ops_info.queue_name), LogLevel::INFO);
        // Attempt to configure using the node_configuration interface.
        // The actual implementation depends on your INodeConfiguration interface.
        // Here, we assume it returns a bool indicating success.
        if (!node_configuration)
        {
            logger->logMessage("Node configuration service not available", LogLevel::ERROR);
            return result;
        }

        result = node_configuration->tryAcquireSnapshot(snapshot_ops_info.queue_name, true);
        if (!result)
        {
            // acquistion has not been successful
            logger->logMessage(STRING_FORMAT("Snapshot '%1%' cannot be acquired by '%2%'", snapshot_ops_info.queue_name % node_configuration->getNodeName()), LogLevel::INFO);
            return result;
        }

        // If the snapshot is acquired, we can proceed to configure it.
        logger->logMessage(STRING_FORMAT("Snapshot '%1%' acquired by '%2%'", snapshot_ops_info.queue_name % node_configuration->getNodeName()), LogLevel::INFO);

        // create json description for ConstRepeatingSnapshotCommandShrdPtr
        snapshot_ops_info.snapshot_configuration = MakeSnapshotConfigurationShrdPtr(
            SnapshotConfiguration{
                .weight = 0,
                .weight_unit = "eps",
                .update_timestamp = now_in_gmt(),
                .config_json = to_json_string_cmd_ptr(snapshot_ops_info.cmd)});
        result = node_configuration->setSnapshotConfiguration(snapshot_ops_info.queue_name, snapshot_ops_info.snapshot_configuration);
        // set the snapshot as running
        node_configuration->setSnapshotRunning(snapshot_ops_info.queue_name, true);
        node_configuration->setSnapshotArchiveRequested(snapshot_ops_info.queue_name, true);
    }
    catch (const std::exception& ex)
    {
        logger->logMessage(
            STRING_FORMAT("Exception during tryToConfigureSnapshotStart for '%1%': %2%", snapshot_ops_info.queue_name % ex.what()),
            LogLevel::ERROR);
    }
    return result;
}

bool ContinuousSnapshotManager::releaseSnapshotForStop(SnapshotOpInfo& snapshot_ops_info)
{
    if (!node_configuration)
    {
        logger->logMessage("Node configuration service not available", LogLevel::ERROR);
        return false;
    }
    logger->logMessage(STRING_FORMAT("Setting snapshot '%1%' running status to %2%", snapshot_ops_info.queue_name % false), LogLevel::INFO);
    // Update the snapshot's running status in the node configuration.
    node_configuration->setSnapshotRunning(snapshot_ops_info.queue_name, false);

    // release the snapshot ownership
    if (!node_configuration->releaseSnapshot(snapshot_ops_info.queue_name, true))
    {
        logger->logMessage(STRING_FORMAT("Failed to release snapshot '%1%'", snapshot_ops_info.queue_name), LogLevel::ERROR);
    }
    return true;
}

#pragma region Submission Task

SnapshotSubmissionTask::SnapshotSubmissionTask(std::shared_ptr<SnapshotOpInfo> snapshot_command_info, SnapshotSubmissionShrdPtr submission_shrd_ptr, IPublisherShrdPtr publisher, ILoggerShrdPtr logger, SnapshotIterationSynchronizer& iteration_sync, bool last_submission)
    : snapshot_command_info(snapshot_command_info), submission_shrd_ptr(submission_shrd_ptr), publisher(std::move(publisher)), logger(std::move(logger)), iteration_sync_(iteration_sync), last_submission(last_submission)
{
}

#define CHRONO_TO_UNIX_INT64(x) (std::chrono::duration_cast<std::chrono::milliseconds>(std::chrono::system_clock::now().time_since_epoch()).count())

void SnapshotSubmissionTask::operator()()
{
    if (!snapshot_command_info)
        return;
    const auto thread_index = BS::this_thread::get_index();
    if (!thread_index.has_value())
        return;

    auto    snap_ts = CHRONO_TO_UNIX_INT64(submission_shrd_ptr->snap_time);
    auto    header_timestamp = CHRONO_TO_UNIX_INT64(submission_shrd_ptr->header_timestamp);
    int64_t current_iteration = submission_shrd_ptr->iteration_id;
    auto    statistic_counter = snapshot_command_info->getStatisticCounter();
    // Iteration id is resolved at scheduling and attached to the submission.
    if (current_iteration == 0)
    {
        logger->logMessage(
            STRING_FORMAT("Snapshot %1% missing iteration id on submission; skipping.", snapshot_command_info->cmd->snapshot_name), LogLevel::ERROR);
        return;
    }

    // This guard ensures that this task is counted, and its completion is always registered.
    TaskGuard task_guard(iteration_sync_, snapshot_command_info->cmd->snapshot_name, current_iteration);

    // HEADER: This is the start of a new logical iteration.
    if ((submission_shrd_ptr->submission_type & SnapshotSubmissionType::Header) != SnapshotSubmissionType::None)
    {
        snapshot_command_info->publishHeader(publisher, logger, snap_ts, current_iteration);
        logger->logMessage(STRING_FORMAT("[Header] Snapshot %1% iteration %2% started", snapshot_command_info->cmd->snapshot_name % current_iteration), LogLevel::DEBUG);

        // Release header gate so Data submissions can proceed
        snapshot_command_info->completeHeaderGate(current_iteration);
    }

    if ((submission_shrd_ptr->submission_type & SnapshotSubmissionType::Data) != SnapshotSubmissionType::None)
    {
        // Ensure header was published for this iteration before sending any data
        snapshot_command_info->waitForHeaderGate(current_iteration);

        // Publish data via SnapshotOpInfo and aggregate counts for Tail logging
        const auto events_sent_this_batch =
            snapshot_command_info->publishData(publisher, logger, snap_ts, header_timestamp, current_iteration, submission_shrd_ptr->snapshot_events);
        add_events_for_iteration(snapshot_command_info->cmd->snapshot_name, current_iteration, events_sent_this_batch);
        // Mark data submission as completed for this iteration
        snapshot_command_info->dataCompleted(current_iteration);
    }

    if ((submission_shrd_ptr->submission_type & SnapshotSubmissionType::Tail) != SnapshotSubmissionType::None)
    {
        // Ensure all data submissions for this iteration are fully published before sending Tail
        snapshot_command_info->waitDataDrained(current_iteration);
        // Emit a single tail log with aggregated event count for this iteration
        const auto events_published = take_events_for_iteration(snapshot_command_info->cmd->snapshot_name, current_iteration);
        logger->logMessage(
            STRING_FORMAT("[Tail] Snapshot %1% iteration %2% completed, events=%3%", snapshot_command_info->cmd->snapshot_name % current_iteration % events_published), LogLevel::DEBUG);
        snapshot_command_info->publishTail(publisher, logger, snap_ts,  header_timestamp, current_iteration);

        // Mark the tail as processed. The lock will be released by finishTask either now (if this is the last task)
        // or later when the last running Data task calls its TaskGuard destructor.
        iteration_sync_.markTailProcessed(snapshot_command_info->cmd->snapshot_name, current_iteration);

        if (last_submission)
        {
            iteration_sync_.removeSnapshot(snapshot_command_info->cmd->snapshot_name);
            snapshot_command_info->removal_promise.set_value(); // Notify that the snapshot is fully removed.
        }
    }

    // No explicit header gate clear is needed; gate resets on the next Header scheduling
}

#pragma region snapshot iteration synchronization

// Reserve an iteration number and wait if the previous iteration is still in progress.
int64_t SnapshotIterationSynchronizer::acquireIteration(const std::string& snapshot_name)
{
    std::unique_lock<std::shared_mutex> lock(iteration_mutex_);

    // Ensure the condition variable for this snapshot exists before we try to wait on it.
    if (iteration_cv_.find(snapshot_name) == iteration_cv_.end())
    {
        iteration_cv_.emplace(snapshot_name, std::make_unique<std::condition_variable_any>());
    }

    // Wait until the previous iteration is fully complete.
    iteration_cv_.at(snapshot_name)
        ->wait(lock,
               [&]
               {
                   // operator[] on iteration_in_progress_ is safe because std::atomic<bool>
                   // default-constructs to false. A new snapshot is correctly considered "not in progress".
                   auto res = !iteration_in_progress_[snapshot_name];
                   if (!res)
                   {
                       ServiceResolver<ILogger>::resolve()->logMessage(STRING_FORMAT("Waiting for snapshot '%1%' to finish previous iteration", snapshot_name), LogLevel::DEBUG);
                   }
                   return res;
               });

    // Reserve the new iteration.
    uint64_t iteration_id = ++current_iteration_[snapshot_name];
    iteration_in_progress_[snapshot_name] = true;

    // Create a state tracker for this new iteration.
    iteration_states_[snapshot_name][iteration_id] = std::make_shared<IterationState>();
    return iteration_id;
}

// A task calls this to announce it has started. It increments the active task counter.
void SnapshotIterationSynchronizer::startTask(const std::string& snapshot_name, uint64_t iteration_id)
{
    std::shared_lock<std::shared_mutex> lock(iteration_mutex_);
    if (auto it_state = iteration_states_.find(snapshot_name); it_state != iteration_states_.end())
    {
        if (auto it_id_state = it_state->second.find(iteration_id); it_id_state != it_state->second.end())
        {
            it_id_state->second->active_tasks++;
        }
    }
}

// A task calls this to announce it has finished.
void SnapshotIterationSynchronizer::finishTask(const std::string& snapshot_name, uint64_t iteration_id)
{
    std::shared_lock<std::shared_mutex> lock(iteration_mutex_);
    auto                                it_state = iteration_states_.find(snapshot_name);
    if (it_state == iteration_states_.end())
    {
        // The snapshot was removed while this task was running. Nothing to do.
        return;
    }

    if (auto it_id_state = it_state->second.find(iteration_id); it_id_state != it_state->second.end())
    {
        // Decrement active tasks. If it's the last task AND the tail has been processed, release the lock.
        if (--it_id_state->second->active_tasks == 0 && it_id_state->second->tail_processed.load())
        {
            // releaseLock needs an exclusive lock, so we call it without holding the shared_lock
            lock.unlock();
            releaseLock(snapshot_name, iteration_id);
        }
    }
}

// The Tail task calls this to mark the logical end of the iteration.
void SnapshotIterationSynchronizer::markTailProcessed(const std::string& snapshot_name, uint64_t iteration_id)
{
    std::shared_lock<std::shared_mutex> lock(iteration_mutex_);
    if (auto it_state = iteration_states_.find(snapshot_name); it_state != iteration_states_.end())
    {
        if (auto it_id_state = it_state->second.find(iteration_id); it_id_state != it_state->second.end())
        {
            it_id_state->second->tail_processed = true;
            // The check for active_tasks is handled by finishTask.
            // When the Tail task itself finishes, its TaskGuard will call finishTask,
            // which may trigger the release if it's the last one.
        }
    }
}

// dataStarted/dataCompleted/waitDataDrained now managed inside SnapshotOpInfo

// Private helper to release the lock and notify the next waiting iteration.
void SnapshotIterationSynchronizer::releaseLock(const std::string& snapshot_name, uint64_t iteration_id_to_clear)
{
    std::lock_guard<std::shared_mutex> lock(iteration_mutex_); // Needs exclusive lock to modify state

    // Check if the snapshot still exists before trying to modify its state.
    // It might have been removed by a stop command.
    auto it_cv = iteration_cv_.find(snapshot_name);
    if (it_cv == iteration_cv_.end())
    {
        return; // Snapshot has been removed, nothing to release or notify.
    }

    iteration_in_progress_[snapshot_name] = false;
    // Clean up the state for the completed iteration to save memory.
    if (auto it_state = iteration_states_.find(snapshot_name); it_state != iteration_states_.end())
    {
        it_state->second.erase(iteration_id_to_clear);
    }
    // Safely notify using the iterator found earlier.
    it_cv->second->notify_one();
}

// Clean up when a snapshot is removed entirely.
void SnapshotIterationSynchronizer::removeSnapshot(const std::string& snapshot_name)
{
    {
        std::lock_guard<std::shared_mutex> lk(iteration_mutex_);
        if (auto it = iteration_cv_.find(snapshot_name); it != iteration_cv_.end())
            it->second->notify_all(); // wake any waiter
    }

    std::this_thread::yield(); // give woken threads a chance to run

    {
        std::lock_guard<std::shared_mutex> lk(iteration_mutex_);
        current_iteration_.erase(snapshot_name);
        iteration_in_progress_.erase(snapshot_name);
        iteration_cv_.erase(snapshot_name); // now nobody can be waiting on it
        iteration_states_.erase(snapshot_name);
    }
}<|MERGE_RESOLUTION|>--- conflicted
+++ resolved
@@ -90,12 +90,8 @@
     return n;
 }
 } // namespace
-<<<<<<< HEAD
 
 void set_snapshot_thread_name(const char* name, const std::size_t idx)
-=======
-void set_snapshot_thread_name(const std::size_t idx)
->>>>>>> 2848ffd6
 {
     // Use a local variable, not static/global
     std::ostringstream oss;
@@ -186,14 +182,9 @@
     // remove epics monitor handler
     epics_handler_token.reset();
     // stop all the thread
-<<<<<<< HEAD
     thread_pool_daq_processing->wait();
     thread_pool_submitting->wait();
     logger->logMessage("[ContinuousSnapshotManager] Continuous snapshot manager stopped");
-=======
-    thread_pool->wait();
-    logger->logMessage("Continuous snapshot manager stopped");
->>>>>>> 2848ffd6
 }
 
 std::size_t ContinuousSnapshotManager::getRunningSnapshotCount() const
@@ -486,12 +477,7 @@
                     }
                 }
             }
-<<<<<<< HEAD
         });
-=======
-        }
-    }
->>>>>>> 2848ffd6
 }
 
 void ContinuousSnapshotManager::expirationCheckerLoop()
