

#include "boost/json/parse.hpp"
#include <k2eg/common/BaseSerialization.h>
#include <k2eg/common/utility.h>

#include <k2eg/service/ServiceResolver.h>
#include <k2eg/service/epics/EpicsData.h>
#include <k2eg/service/metric/INodeControllerMetric.h>

#include <k2eg/controller/command/cmd/SnapshotCommand.h>
#include <k2eg/controller/node/worker/SnapshotCommandWorker.h>
#include <k2eg/controller/node/worker/snapshot/BackTimedBufferedSnapshotOpInfo.h>
#include <k2eg/controller/node/worker/snapshot/ContinuousSnapshotManager.h>
#include <k2eg/controller/node/worker/snapshot/SnapshotOpInfo.h>
#include <k2eg/controller/node/worker/snapshot/SnapshotRepeatingOpInfo.h>

#include <boost/json.hpp>

#include <algorithm>
#include <chrono>
#include <memory>
#include <mutex>
#include <regex>
#include <set>
#include <string>
#include <unistd.h>
#include <utility>

using namespace k2eg::controller::command;
using namespace k2eg::controller::command::cmd;
using namespace k2eg::controller::node::worker;
using namespace k2eg::controller::node::worker::snapshot;

using namespace k2eg::service;
using namespace k2eg::service::log;
using namespace k2eg::service::pubsub;
using namespace k2eg::service::metric;
using namespace k2eg::service::scheduler;
using namespace k2eg::service::epics_impl;
using namespace k2eg::service::configuration;

#define CSM_RECURRING_CHECK_TASK_NAME       "csm-recurring-check-task"
#define CSM_RECURRING_CHECK_TASK_CRON       "1 * * * * *"

#pragma region Utility
#define GET_QUEUE_FROM_SNAPSHOT_NAME(snapshot_name) ([](const std::string& name) { \
    std::string norm = std::regex_replace(name, std::regex(R"([^A-Za-z0-9\-])"), "_"); \
    std::transform(norm.begin(), norm.end(), norm.begin(), ::tolower); \
    return norm; \
})(snapshot_name)

const std::string now_in_gmt()
{
    auto        now = std::chrono::system_clock::now();
    std::time_t now_time_t = std::chrono::system_clock::to_time_t(now);
    char        timestamp_buf[32];
    std::strftime(timestamp_buf, sizeof(timestamp_buf), "%Y-%m-%dT%H:%M:%SZ", gmtime(&now_time_t));
    return timestamp_buf;
}

void set_snapshot_thread_name(const std::size_t idx)
{
    // Use a local variable, not static/global
    std::ostringstream oss;
    oss << "Repeating Snapshot " << idx;
    const std::string name = oss.str();
    BS::this_thread::set_os_thread_name(name);
}

std::string get_pv_names(std::set<std::string> name_set)
{
    std::string all_pv_names;
    for (const auto& pv_name : name_set)
    {
        if (!all_pv_names.empty())
        {
            all_pv_names += ", ";
        }
        all_pv_names += pv_name;
    }
    return all_pv_names;
}

inline auto thread_namer = [](unsigned long idx)
{
    set_snapshot_thread_name(idx);
};

#pragma region Implementation

ContinuousSnapshotManager::ContinuousSnapshotManager(const RepeatingSnaptshotConfiguration& repeating_snapshot_configuration, k2eg::service::epics_impl::EpicsServiceManagerShrdPtr epics_service_manager)
    : repeating_snapshot_configuration(repeating_snapshot_configuration)
    , logger(ServiceResolver<ILogger>::resolve())
    , node_configuration(ServiceResolver<service::configuration::INodeConfiguration>::resolve())
    , publisher(ServiceResolver<IPublisher>::resolve())
    , epics_service_manager(epics_service_manager)
    , thread_pool(std::make_shared<BS::light_thread_pool>(repeating_snapshot_configuration.snapshot_processing_thread_count, thread_namer))
    , metrics(ServiceResolver<IMetricService>::resolve()->getNodeControllerMetric())
    , iteration_sync_(std::make_unique<SnapshotIterationSynchronizer>())
{
    logger->logMessage("Initializing continuous snapshot manager", LogLevel::INFO);
    // add epics manager monitor handler
    epics_handler_token = epics_service_manager->addHandler(std::bind(&ContinuousSnapshotManager::epicsMonitorEvent, this, std::placeholders::_1));
    // set the publisher callback
    publisher->setCallBackForReqType("repeating-snapshot-events", std::bind(&ContinuousSnapshotManager::publishEvtCB, this, std::placeholders::_1, std::placeholders::_2, std::placeholders::_3));
    // set the run flag to true
    run_flag = true;

    // start expiration checker
    expiration_thread_running = true;
    expiration_thread = std::thread(&ContinuousSnapshotManager::expirationCheckerLoop, this);
    pthread_setname_np(expiration_thread.native_handle(), "SnapshotExpirationChecker");
    logger->logMessage(STRING_FORMAT("Continuous snapshot manager initialized with: %1%", repeating_snapshot_configuration.toString()), LogLevel::INFO);

    auto task_restart_monitor = MakeTaskShrdPtr(CSM_RECURRING_CHECK_TASK_NAME, CSM_RECURRING_CHECK_TASK_CRON, std::bind(&ContinuousSnapshotManager::handlePeriodicTask, this, std::placeholders::_1),
                                                -1 // start at application boot time
    );
    ServiceResolver<Scheduler>::resolve()->addTask(task_restart_monitor);
}

ContinuousSnapshotManager::~ContinuousSnapshotManager()
{
    logger->logMessage("Stopping continuous snapshot manager");

    // remove the periodic task
    logger->logMessage("Remove periodic task from scheduler");
    bool erased = ServiceResolver<Scheduler>::resolve()->removeTaskByName(CSM_RECURRING_CHECK_TASK_NAME);
    logger->logMessage(STRING_FORMAT("Removed periodic maintanance : %1%", erased));

    // stop the expiration thread
    logger->logMessage("Stopping expiration thread");
    expiration_thread_running = false;
    if (expiration_thread.joinable())
    {
        expiration_thread.join();
    }
    logger->logMessage("Expiration thread stopped");
    // set the run flag to false
    run_flag = false;
    // remove epics monitor handler
    epics_handler_token.reset();
    // stop all the thread
    thread_pool->wait();
    logger->logMessage("Continuous snapshot manager stopped");
}

std::size_t ContinuousSnapshotManager::getRunningSnapshotCount() const
{
    std::unique_lock write_lock(snapshot_runinnig_mutex_);
    // check if the snapshot is already stopped
    return snapshot_runinnig_.size();
}

void ContinuousSnapshotManager::publishEvtCB(pubsub::EventType type, PublishMessage* const msg, const std::string& error_message)
{
    switch (type)
    {
    case OnDelivery: break;
    case OnSent: break;
    case OnError:
        {
            logger->logMessage(STRING_FORMAT("[ContinuousSnapshotManager::publishEvtCB] %1%", error_message), LogLevel::ERROR);
            break;
        }
    }
}

void ContinuousSnapshotManager::submitSnapshot(ConstCommandShrdPtr command)
{
    switch (command->type)
    {
    case CommandType::repeating_snapshot:
        {
            // forward the command to the continuous snapshot manager
            startSnapshot(static_pointer_cast<const RepeatingSnapshotCommand>(command));
            break;
        }
    case CommandType::repeating_snapshot_stop:
        {
            // forward the command to the continuous snapshot manager
            stopSnapshot(static_pointer_cast<const RepeatingSnapshotStopCommand>(command));
            break;
        }
    case CommandType::repeating_snapshot_trigger:
        {
            // forward the command to the continuous snapshot manager
            triggerSnapshot(static_pointer_cast<const RepeatingSnapshotTriggerCommand>(command));
            break;
        }
    default:
        {
            logger->logMessage(STRING_FORMAT("Command type %1% not supported by this worker", command->type), LogLevel::ERROR);
            break;
        }
    }
}

void ContinuousSnapshotManager::startSnapshot(command::cmd::ConstRepeatingSnapshotCommandShrdPtr snapsthot_command)
{
    bool                                        faulty = false;
    std::vector<service::epics_impl::PVShrdPtr> sanitized_pv_name_list;
    logger->logMessage(STRING_FORMAT("Perepare continuous(triggered %4%) snapshot ops for '%1%' on topic %2% with serialization type: %3%",
                                     snapsthot_command->snapshot_name % snapsthot_command->reply_topic %
                                         serialization_to_string(snapsthot_command->serialization) % snapsthot_command->triggered),
                       LogLevel::DEBUG);
    // create the commmand operation info structure
    SnapshotOpInfoShrdPtr s_op_ptr = nullptr;
    switch (snapsthot_command->snapshot_type)
    {
    case SnapshotType::unknown:
        {
            logger->logMessage(STRING_FORMAT("The snapshot type %1% is not supported", snapsthot_command->type), LogLevel::ERROR);
            manageReply(-1, STRING_FORMAT("The snapshot type %1% is not supported", snapsthot_command->type), snapsthot_command);
            return;
        }
    case SnapshotType::NORMAL:
        {
            logger->logMessage(STRING_FORMAT("Create normal snapshot %1%", snapsthot_command->snapshot_name), LogLevel::DEBUG);
            s_op_ptr = MakeSnapshotRepeatingOpInfoShrdPtr(GET_QUEUE_FROM_SNAPSHOT_NAME(snapsthot_command->snapshot_name), snapsthot_command);
            break;
        }
    case SnapshotType::TIMED_BUFFERED:
        {
            logger->logMessage(STRING_FORMAT("Create timed buffered snapshot %1%", snapsthot_command->snapshot_name), LogLevel::DEBUG);
            s_op_ptr = MakeBackTimedBufferedSnapshotOpInfoShrdPtr(GET_QUEUE_FROM_SNAPSHOT_NAME(snapsthot_command->snapshot_name), snapsthot_command);
            break;
        }
    }

    // chekc if it is already spinned
    {
        std::unique_lock write_lock(snapshot_runinnig_mutex_);
        if (snapshot_runinnig_.find(s_op_ptr->queue_name) != snapshot_runinnig_.end())
        {
            manageReply(0, STRING_FORMAT("Snapshot %1% is already running", s_op_ptr->cmd->snapshot_name), snapsthot_command);
            return;
        }
    }

    // check if all the command infromation are filled
    if (s_op_ptr->cmd->pv_name_list.empty())
    {
        manageReply(-2, STRING_FORMAT("PV name list is empty for snapshot %1%", s_op_ptr->cmd->snapshot_name), snapsthot_command);
        return;
    }
    if (s_op_ptr->cmd->repeat_delay_msec < 0)
    {
        manageReply(-3, STRING_FORMAT("The repeat delay is not valid %1%", s_op_ptr->cmd->snapshot_name), snapsthot_command);
        return;
    }
    if (s_op_ptr->cmd->time_window_msec < 0)
    {
        manageReply(-4, STRING_FORMAT("The time window is not valid %1%", s_op_ptr->cmd->snapshot_name), snapsthot_command);
        return;
    }
    if (s_op_ptr->cmd->snapshot_name.empty())
    {
        manageReply(-5, STRING_FORMAT("The snapshot name is not valid %1%", s_op_ptr->cmd->snapshot_name), snapsthot_command);
        return;
    }

    // try to gain the ownership of the snapshot
    if (!tryToConfigureSnapshotStart(*s_op_ptr))
    {
        manageReply(-8, STRING_FORMAT("The snapshot %1% is already running by %2%", s_op_ptr->cmd->snapshot_name % node_configuration->getSnapshotGateway(s_op_ptr->queue_name)), snapsthot_command);
        return;
    }

    for (const auto& pv_uri : s_op_ptr->cmd->pv_name_list)
    {
        // get pv name saniutization
        auto sanitized_pv_name = epics_service_manager->sanitizePVName(pv_uri);
        if (!sanitized_pv_name)
        {
            manageReply(-6, STRING_FORMAT("The pv uri %1% is not parsable", pv_uri), snapsthot_command);
            return;
        }
        // add the pv to the list of pv to monitor
        sanitized_pv_name_list.push_back(std::move(sanitized_pv_name));
    }

    // init the snapshot operation info
    if (!s_op_ptr->init(sanitized_pv_name_list))
    {
        manageReply(-7, STRING_FORMAT("The snapshot %1% is not valid", s_op_ptr->cmd->snapshot_name), snapsthot_command);
        return;
    }

    // create topic where publish the snapshot
    publisher->createQueue(QueueDescription{
        .name = s_op_ptr->queue_name,
        .paritions = 1, // put default to 1 need to be calculated with more complex logic for higher values
        .replicas = 1,  // put default to 1 need to be calculated with more complex logic for higher values
        .retention_time = 1000 * 60 * 60,
        .retention_size = 1024 * 1024 * 50,
    });

    // read metadata to fast the get of topic information
    auto topic_info = publisher->getQueueMetadata(s_op_ptr->queue_name);
    logger->logMessage(STRING_FORMAT("Topic '%1%' metadata => subscriber number:%2%",
                                     s_op_ptr->queue_name % topic_info->subscriber_groups.size()),
                       LogLevel::DEBUG);
    // we got no faulty during the cache preparation
    // so we can start the snapshot
    // add the snapshot to the stopped snapshot list and to the pv list
    {
        std::unique_lock write_lock(snapshot_runinnig_mutex_);
        // assocaite the topi to the snapshot in the running list
        snapshot_runinnig_.emplace(s_op_ptr->queue_name, s_op_ptr);
        for (auto& pv_uri : sanitized_pv_name_list)
        {
            logger->logMessage(
                STRING_FORMAT("associate snapshot '%1%' to pv '%2%'", s_op_ptr->cmd->snapshot_name % pv_uri->name), LogLevel::DEBUG);
            // associate snaphsot to each pv, so the epics handler can
            // find the snapshot to fiil with data
            pv_snapshot_map_.emplace(std::make_pair(pv_uri->name, s_op_ptr));
        }
    }

    // start monitor for all needed pv
    for (auto& pv_uri : s_op_ptr->cmd->pv_name_list)
    {
        logger->logMessage(STRING_FORMAT("PV '%1%' enabling monitor", pv_uri), LogLevel::DEBUG);
        epics_service_manager->monitorChannel(pv_uri, true);
    }

    // return reply to app for submitted command
    manageReply(0, STRING_FORMAT("The snapshot '%1%' has been started", s_op_ptr->cmd->snapshot_name), snapsthot_command,
                s_op_ptr->queue_name);
}

void ContinuousSnapshotManager::triggerSnapshot(command::cmd::ConstRepeatingSnapshotTriggerCommandShrdPtr snapshot_trigger_command)
{
    // we can set to stop
    logger->logMessage(STRING_FORMAT("Try to set snapshot '%1%' to stop", snapshot_trigger_command->snapshot_name), LogLevel::INFO);
    if (snapshot_trigger_command->snapshot_name.empty())
    {
        manageReply(-1, "The snapshot name is empty", snapshot_trigger_command);
        return;
    }
    {
        // queue name, the nromalized version of the snapshot name is used has key to stop the snapshot
        auto queue_name = GET_QUEUE_FROM_SNAPSHOT_NAME(snapshot_trigger_command->snapshot_name);
        // acquire the write lock to stop the snapshot
        std::unique_lock write_lock(snapshot_runinnig_mutex_);
        // check if the snapshot is already stopped
        auto it = snapshot_runinnig_.find(queue_name);
        if (it != snapshot_runinnig_.end())
        {
            // set snaphsot as to stop
            it->second->request_to_trigger = true;
            // send reply to app for submitted command
            manageReply(0, STRING_FORMAT("Snapshot '%1%' has been armed", snapshot_trigger_command->snapshot_name), snapshot_trigger_command);
        }
        else
        {
            manageReply(-2, STRING_FORMAT("Snapshot '%1%' has not been found", snapshot_trigger_command->snapshot_name), snapshot_trigger_command);
            return;
        }
    }
}

void ContinuousSnapshotManager::stopSnapshot(command::cmd::ConstRepeatingSnapshotStopCommandShrdPtr snapsthot_stop_command)
{
    std::future<void>               removal_future;
    std::shared_ptr<SnapshotOpInfo> s_to_stop;
    // queue name, the nromalized version of the snapshot name is used has key to stop the snapshot
    auto queue_name = GET_QUEUE_FROM_SNAPSHOT_NAME(snapsthot_stop_command->snapshot_name);

    // we can set to stop
    logger->logMessage(STRING_FORMAT("Try to set snapshot '%1%' to stop", snapsthot_stop_command->snapshot_name), LogLevel::INFO);
    if (snapsthot_stop_command->snapshot_name.empty())
    {
        manageReply(-1, "The snapshot name is empty", snapsthot_stop_command);
        return;
    }
    {
        // acquire the write lock to stop the snapshot
        std::shared_lock write_lock(snapshot_runinnig_mutex_);
        // check if the snapshot is already stopped
        auto it = snapshot_runinnig_.find(queue_name);
        if (it != snapshot_runinnig_.end())
        {
            // Get the future before we mark it for stopping
            s_to_stop = it->second;
            removal_future = s_to_stop->removal_promise.get_future();
            // set snaphsot as to stop
            it->second->is_running = false;
        }
        else
        {
            manageReply(0, STRING_FORMAT("Snapshot '%1%' is already stopped", snapsthot_stop_command->snapshot_name), snapsthot_stop_command);
            return;
        }
    }

    // Wait for the expirationCheckerLoop to confirm the snapshot has been fully removed.
    if (removal_future.valid())
    {
        logger->logMessage(
            STRING_FORMAT("Waiting for snapshot '%1%' to be fully decommissioned...", snapsthot_stop_command->snapshot_name), LogLevel::DEBUG);
        removal_future.wait();
        logger->logMessage(STRING_FORMAT("Snapshot '%1%' has been fully decommissioned.", snapsthot_stop_command->snapshot_name), LogLevel::DEBUG);
    }
    // Now we can safely remove the snapshot from the running list
    releaseSnapshotForStop(*s_to_stop);
    s_to_stop.reset(); // Clear the pointer to ensure no dangling references.

    // send reply to app for submitted command
    manageReply(0, STRING_FORMAT("Snapshot '%1%' has been stopped", snapsthot_stop_command->snapshot_name), snapsthot_stop_command);
}

void ContinuousSnapshotManager::epicsMonitorEvent(EpicsServiceManagerHandlerParamterType event_received)
{
    // prepare reading lock
    std::shared_lock read_lock(snapshot_runinnig_mutex_);

    // for (auto& event : *event_received->event_fail)
    // {
    //     // set the channel as not active
    //     auto it = snapshot_runinnig_.find(event->channel_data.pv_name);
    //     if (it != snapshot_runinnig_.end())
    //     {
    //         it->second->addData(nullptr, std::memory_order_release);
    //     }
    // }

    // manage the received data
    std::set<std::string> pv_names;
    for (auto& event : *event_received->event_data)
    {
        const std::string pv_name = event->channel_data.pv_name;
        pv_names.insert(pv_name);
        // store event on the global cache using the atomic pointer
        auto range = pv_snapshot_map_.equal_range(pv_name);
        for (auto it = range.first; it != range.second; ++it)
        {
            if (it->second)
            {
                it->second->addData(event);
            }
        }
    }
}

void ContinuousSnapshotManager::expirationCheckerLoop()
{
    // A list to hold tasks to be submitted outside the lock
    std::vector<std::function<void()>> tasks_to_submit;
    tasks_to_submit.reserve(repeating_snapshot_configuration.snapshot_processing_thread_count);

    while (expiration_thread_running)
    {
        auto now = std::chrono::steady_clock::now();
        {
            std::unique_lock lock(snapshot_runinnig_mutex_);
            for (auto it = snapshot_runinnig_.begin(); it != snapshot_runinnig_.end();)
            {
                auto& queue_name = it->first;
                auto  s_op_ptr = it->second;

                // A snapshot needs processing if its timer has expired OR it has been manually stopped.
                if (s_op_ptr && (s_op_ptr->isTimeout(now)))
                {
                    // --- CAPTURE DATA BEFORE ERASE ---
                    std::string queue_name_copy = queue_name;
                    auto        submission_shard_ptr = s_op_ptr->getData();
                    bool        to_continue = false;
                    bool        last_submission = false;
                    // If the snapshot is not running, it must be cleaned up.
                    if (!s_op_ptr->is_running)
                    {
                        logger->logMessage(STRING_FORMAT("Snapshot %1% is stopped and will be removed from queue", queue_name_copy), LogLevel::INFO);

                        // Remove from pv_snapshot_map_
                        for (auto& pv_uri : s_op_ptr->cmd->pv_name_list)
                        {
                            auto s_pv = epics_service_manager->sanitizePVName(pv_uri);
                            auto range = pv_snapshot_map_.equal_range(s_pv->name);
                            for (auto pv_it = range.first; pv_it != range.second; ++pv_it)
                            {
                                if (pv_it->second == s_op_ptr)
                                {
                                    pv_snapshot_map_.erase(pv_it);
                                    break;
                                }
                            }
                            epics_service_manager->monitorChannel(pv_uri, false);
                        }
                        // Now erase the snapshot and advance the iterator correctly.
                        it = snapshot_runinnig_.erase(it);
                        logger->logMessage(STRING_FORMAT("Snapshot %1% is cancelled", queue_name_copy), LogLevel::INFO);
                        last_submission = to_continue = true; // exit this iteration, do not increment iterator
                    }
                    // also if the snapshot has been removed forward the last data and close the snapshot to the
                    // client print log with submisison information
                    if ((submission_shard_ptr->submission_type & SnapshotSubmissionType::Data) != SnapshotSubmissionType::None)
                    {
                        metrics.incrementCounter(k2eg::service::metric::INodeControllerMetricCounterType::SnapshotEventCounter,
                                                 submission_shard_ptr->snapshot_events.size());
                    }
<<<<<<< HEAD
                    // Determine iteration id and set per-iteration gates/counters
                    int64_t scheduled_iteration_id = 0;
                    if ((submission_shard_ptr->submission_type & SnapshotSubmissionType::Header) != SnapshotSubmissionType::None)
                    {
                        scheduled_iteration_id = iteration_sync_->acquireIteration(s_op_ptr->cmd->snapshot_name);
                        active_iteration_id_[s_op_ptr->cmd->snapshot_name] = scheduled_iteration_id;
                        s_op_ptr->beginHeaderGate(scheduled_iteration_id);
                    }
                    else
                    {
                        auto it = active_iteration_id_.find(s_op_ptr->cmd->snapshot_name);
                        if (it != active_iteration_id_.end())
                            scheduled_iteration_id = it->second;
                        else
                            scheduled_iteration_id = 0; // should not happen if scheduling order is correct
                    }

                    // Always attach resolved iteration id to the submission for task-side use
                    submission_shard_ptr->iteration_id = scheduled_iteration_id;

                    // If Data is present, record it so Tail can wait later. Count per submission batch.
                    if ((submission_shard_ptr->submission_type & SnapshotSubmissionType::Data) != SnapshotSubmissionType::None &&
                        !submission_shard_ptr->snapshot_events.empty())
                    {
                        s_op_ptr->dataScheduled(scheduled_iteration_id);
=======

                    // if i need to submit also the tail i need ot update the statistic
                    if ((submission_shard_ptr->submission_type & SnapshotSubmissionType::Tail) != SnapshotSubmissionType::None)
                    {
                        // update statistics
                        auto stat_counter = s_op_ptr->getStatisticCounter();
                        // reusing the expiration time stamp
                        auto stat = stat_counter->getStatistics(now);
                        if (stat)
                        {
                            node_configuration->setSnapshotWeight(s_op_ptr->queue_name, std::to_string(stat->event_size), "bytes/sec");
                        }
>>>>>>> 6d0125cc
                    }
                    thread_pool->detach_task(
                        [this, s_op_ptr, submission_shard_ptr, last_submission]() mutable
                        {
                            SnapshotSubmissionTask task(s_op_ptr, submission_shard_ptr, this->publisher, this->logger, *this->iteration_sync_, last_submission);
                            task();
                        });
                    if (to_continue)
                    {
                        // Cleanup active iteration tracking for this snapshot
                        active_iteration_id_.erase(s_op_ptr->cmd->snapshot_name);
                        continue; // Skip the increment, as we already erased the current item.
                    }
                }

                // Only increment if not erased
                ++it;
            }
        } // The lock on snapshot_runinnig_mutex_ is released here.

        // Sleep OUTSIDE the lock
        std::this_thread::sleep_for(std::chrono::milliseconds(1));
    }
}

void ContinuousSnapshotManager::handlePeriodicTask(TaskProperties& task_properties)
{
    logger->logMessage("Handle periodic task for recurring snapshot management", LogLevel::DEBUG);
    // check for snapshot to reboot using configuration service
    if (!node_configuration)
    {
        logger->logMessage("Node configuration service not available", LogLevel::ERROR);
        return;
    }
    // get the list of snapshots to be restarted
    auto snapshots_to_restart = node_configuration->getAvailableSnapshot();
    if (snapshots_to_restart.empty())
    {
        logger->logMessage("No snapshots available for restart", LogLevel::DEBUG);
        return;
    }

    logger->logMessage(STRING_FORMAT("Restart first of %1% snapshots to restart", snapshots_to_restart.size()), LogLevel::DEBUG);
    auto snapshot_id = snapshots_to_restart.front();
    auto snapshot_config = node_configuration->getSnapshotConfiguration(snapshot_id);
    if (!snapshot_config)
    {
        logger->logMessage(STRING_FORMAT("Snapshot configuration for '%1%' not found", snapshot_id), LogLevel::ERROR);
        return;
    }
    // Submit the command to start the snapshot
    logger->logMessage(STRING_FORMAT("Submitting repeating snapshot command for '%1%' with cmd: %2%", snapshot_id % snapshot_config->config_json), LogLevel::DEBUG);
    // create empty command
    auto snapshot_command = MakeRepeatingSnapshotCommandShrdPtr(RepeatingSnapshotCommand{});
    // create boost json object from snapshot configuration
    from_json(snapshot_config->config_json, *snapshot_command);
    // on auto-restart we need to remove away the reply id and topic
    // ok we can submit the command
    submitSnapshot(snapshot_command);
}

void ContinuousSnapshotManager::manageReply(const std::int8_t error_code, const std::string& error_message, ConstCommandShrdPtr cmd, const std::string& publishing_topic)
{
    logger->logMessage(error_message, error_code == 0 ? LogLevel::INFO : LogLevel::ERROR);
    {
        auto serialized_message = serialize(ContinuousSnapshotCommandReply{error_code, cmd->reply_id, error_message, publishing_topic}, cmd->serialization);
        if (!serialized_message)
        {
            logger->logMessage("Invalid serialized message", LogLevel::FATAL);
        }
        else
        {
            publisher->pushMessage(MakeReplyPushableMessageUPtr(cmd->reply_topic, "repeating-snapshot-events", "repeating-snapshot-events", serialized_message), {{"k2eg-ser-type", serialization_to_string(cmd->serialization)}});
        }
    }
}

#pragma region Configuration

bool ContinuousSnapshotManager::tryToConfigureSnapshotStart(SnapshotOpInfo& snapshot_ops_info)
{
    // This method should attempt to configure the snapshot start using the node configuration.
    // Return true if configuration was successful, false otherwise.
    bool result = false;
    try
    {
        logger->logMessage(STRING_FORMAT("Attempting to acquire ownership of snapshot '%1%'", snapshot_ops_info.queue_name), LogLevel::INFO);
        // Attempt to configure using the node_configuration interface.
        // The actual implementation depends on your INodeConfiguration interface.
        // Here, we assume it returns a bool indicating success.
        if (!node_configuration)
        {
            logger->logMessage("Node configuration service not available", LogLevel::ERROR);
            return result;
        }

        result = node_configuration->tryAcquireSnapshot(snapshot_ops_info.queue_name, true);
        if (!result)
        {
            // acquistion has not been successful
            logger->logMessage(STRING_FORMAT("Snapshot '%1%' cannot be acquired by '%2%'", snapshot_ops_info.queue_name % node_configuration->getNodeName()), LogLevel::INFO);
            return result;
        }

        // If the snapshot is acquired, we can proceed to configure it.
        logger->logMessage(STRING_FORMAT("Snapshot '%1%' acquired by '%2%'", snapshot_ops_info.queue_name % node_configuration->getNodeName()), LogLevel::INFO);

        // create json description for ConstRepeatingSnapshotCommandShrdPtr
        snapshot_ops_info.snapshot_configuration = MakeSnapshotConfigurationShrdPtr(
            SnapshotConfiguration{
                .weight = 0,
                .weight_unit = "eps",
                .update_timestamp = now_in_gmt(),
                .config_json = to_json_string_cmd_ptr(snapshot_ops_info.cmd)});
        result = node_configuration->setSnapshotConfiguration(snapshot_ops_info.queue_name, snapshot_ops_info.snapshot_configuration);
        // set the snapshot as running
        node_configuration->setSnapshotRunning(snapshot_ops_info.queue_name, true);
        node_configuration->setSnapshotArchiveRequested(snapshot_ops_info.queue_name, true);
    }
    catch (const std::exception& ex)
    {
        logger->logMessage(
            STRING_FORMAT("Exception during tryToConfigureSnapshotStart for '%1%': %2%", snapshot_ops_info.queue_name % ex.what()),
            LogLevel::ERROR);
    }
    return result;
}

bool ContinuousSnapshotManager::releaseSnapshotForStop(SnapshotOpInfo& snapshot_ops_info)
{
    if (!node_configuration)
    {
        logger->logMessage("Node configuration service not available", LogLevel::ERROR);
        return false;
    }
    logger->logMessage(STRING_FORMAT("Setting snapshot '%1%' running status to %2%", snapshot_ops_info.queue_name % false), LogLevel::INFO);
    // Update the snapshot's running status in the node configuration.
    node_configuration->setSnapshotRunning(snapshot_ops_info.queue_name, false);

    // release the snapshot ownership
    if (!node_configuration->releaseSnapshot(snapshot_ops_info.queue_name, true))
    {
        logger->logMessage(STRING_FORMAT("Failed to release snapshot '%1%'", snapshot_ops_info.queue_name), LogLevel::ERROR);
    }
    return true;
}

#pragma region Submission Task

SnapshotSubmissionTask::SnapshotSubmissionTask(std::shared_ptr<SnapshotOpInfo> snapshot_command_info, SnapshotSubmissionShrdPtr submission_shrd_ptr, IPublisherShrdPtr publisher, ILoggerShrdPtr logger, SnapshotIterationSynchronizer& iteration_sync, bool last_submission)
    : snapshot_command_info(snapshot_command_info), submission_shrd_ptr(submission_shrd_ptr), publisher(std::move(publisher)), logger(std::move(logger)), iteration_sync_(iteration_sync), last_submission(last_submission)
{
}

#define CHRONO_TO_UNIX_INT64(x) (std::chrono::duration_cast<std::chrono::milliseconds>(std::chrono::system_clock::now().time_since_epoch()).count())

void SnapshotSubmissionTask::operator()()
{
    if (!snapshot_command_info)
        return;
    const auto thread_index = BS::this_thread::get_index();
    if (!thread_index.has_value())
        return;
<<<<<<< HEAD
    auto    snap_ts = CHRONO_TO_UNIX_INT64(submission_shrd_ptr->snap_time);
    int64_t current_iteration = submission_shrd_ptr->iteration_id;

    // Iteration id is resolved at scheduling and attached to the submission.
    if (current_iteration == 0)
=======

    int64_t current_iteration = 0;
    auto    snap_ts = CHRONO_TO_UNIX_INT64(submission_shrd_ptr->snap_time);
    auto    header_timestamp = CHRONO_TO_UNIX_INT64(submission_shrd_ptr->header_timestamp);
    auto    statistic_counter = snapshot_command_info->getStatisticCounter();

    // HEADER: This is the start of a new logical iteration.
    if ((submission_shrd_ptr->submission_type & SnapshotSubmissionType::Header) != SnapshotSubmissionType::None)
    {
        // Acquire the lock and get the new, unique iteration number.
        current_iteration = iteration_sync_.acquireIteration(snapshot_command_info->cmd->snapshot_name);
        // Store it in the shared atomic variable for other tasks to see.
        snapshot_command_info->snapshot_iteration_index.store(current_iteration);
        // calculate the distribution key that is the snapshot_queue+header_ts+iteration
        // this permit to have all the message of the same iteration of the snapshot
        // in the same partition
        snapshot_command_info->snapshot_distribution_key = snapshot_command_info->queue_name + std::to_string(header_timestamp) + std::to_string(current_iteration);
    }
    else
>>>>>>> 6d0125cc
    {
        logger->logMessage(STRING_FORMAT("Snapshot %1% missing iteration id on submission; skipping.", snapshot_command_info->cmd->snapshot_name), LogLevel::ERROR);
        return;
    }

    // This guard ensures that this task is counted, and its completion is always registered.
    TaskGuard task_guard(iteration_sync_, snapshot_command_info->cmd->snapshot_name, current_iteration);

    if ((submission_shrd_ptr->submission_type & SnapshotSubmissionType::Header) != SnapshotSubmissionType::None)
    {
        auto serialized_header_message = serialize(RepeatingSnaptshotHeader{0, snapshot_command_info->cmd->snapshot_name, snap_ts, current_iteration},
                                                   snapshot_command_info->cmd->serialization);
        publisher->pushMessage(
            MakeReplyPushableMessageUPtr(
                snapshot_command_info->queue_name,                // topic name where to publish
                "repeating-snapshot-events",                      // publish subject to use on handler
                snapshot_command_info->snapshot_distribution_key, // distribution key
                serialized_header_message                         // message payload
                ),
            {{"k2eg-ser-type", serialization_to_string(snapshot_command_info->cmd->serialization)}});
        logger->logMessage(STRING_FORMAT("[Header] Snapshot %1% iteration %2% started", snapshot_command_info->cmd->snapshot_name % current_iteration), LogLevel::DEBUG);

        // Release header gate so Data submissions can proceed
        snapshot_command_info->completeHeaderGate(current_iteration);
    }

    if ((submission_shrd_ptr->submission_type & SnapshotSubmissionType::Data) != SnapshotSubmissionType::None &&
        !submission_shrd_ptr->snapshot_events.empty())
    {
        // Ensure header was published for this iteration before sending any data
        snapshot_command_info->waitForHeaderGate(current_iteration);

        // Data processing logic is unchanged. It can run concurrently with other data tasks.
        std::set<std::string> pv_names_published;
        for (auto& event : submission_shrd_ptr->snapshot_events)
        {
            pv_names_published.insert(event->channel_data.pv_name);
            auto serialized_message =
                serialize(RepeatingSnaptshotData{
                              1,
                              snap_ts,
                              header_timestamp,
                              current_iteration,
                              MakeChannelDataShrdPtr(event->channel_data)},
                          snapshot_command_info->cmd->serialization);
            if (serialized_message)
            {
                publisher->pushMessage(
                    MakeReplyPushableMessageUPtr(
                        snapshot_command_info->queue_name,                // topic name where to publish
                        "repeating-snapshot-events",                      // publish subject to use on handler
                        snapshot_command_info->snapshot_distribution_key, // distribution key
                        serialized_message                                // message payload
                        ),
                    {{
                        "k2eg-ser-type", serialization_to_string(snapshot_command_info->cmd->serialization) // serialization type in header
                    }});
                // update statistic
                statistic_counter->incrementEventCount();
                statistic_counter->incrementEventSize(serialized_message->data()->size());
            }
            else
            {
                logger->logMessage(STRING_FORMAT("Failing serializing snapshot %1% for PV %2%",
                                                 snapshot_command_info->cmd->snapshot_name % event->channel_data.pv_name),
                                   LogLevel::ERROR);
            }
        }
        logger->logMessage(STRING_FORMAT("[Data] Snapshot %1% iteration %2% with %3% events from [n. %4%] - %5% - PVs completed",
                                         snapshot_command_info->cmd->snapshot_name % current_iteration %
                                             submission_shrd_ptr->snapshot_events.size() % pv_names_published.size() % get_pv_names(pv_names_published)),
                           LogLevel::DEBUG);
        // Mark data submission as completed for this iteration
        snapshot_command_info->dataCompleted(current_iteration);
    }

    if ((submission_shrd_ptr->submission_type & SnapshotSubmissionType::Tail) != SnapshotSubmissionType::None)
    {
        // Ensure all data submissions for this iteration are fully published before sending Tail
        snapshot_command_info->waitDataDrained(current_iteration);
        logger->logMessage(STRING_FORMAT("[Tail] Snapshot %1% iteration %2% completed", snapshot_command_info->cmd->snapshot_name % current_iteration), LogLevel::DEBUG);
        auto serialized_completion_message = serialize(RepeatingSnaptshotCompletion{
                                                           2,
                                                           0,
                                                           "",
                                                           snapshot_command_info->cmd->snapshot_name,
                                                           snap_ts,
                                                           header_timestamp,
                                                           current_iteration},
                                                       snapshot_command_info->cmd->serialization);
        publisher->pushMessage(
            MakeReplyPushableMessageUPtr(
                snapshot_command_info->queue_name,                // topic name where to publish
                "repeating-snapshot-events",                      // publish subject to use on handler
                snapshot_command_info->snapshot_distribution_key, // distribution key
                serialized_completion_message                     // message payload
                ),
            {{"k2eg-ser-type", serialization_to_string(snapshot_command_info->cmd->serialization)}});

        // Mark the tail as processed. The lock will be released by finishTask either now (if this is the last task)
        // or later when the last running Data task calls its TaskGuard destructor.
        iteration_sync_.markTailProcessed(snapshot_command_info->cmd->snapshot_name, current_iteration);

        if (last_submission)
        {
            iteration_sync_.removeSnapshot(snapshot_command_info->cmd->snapshot_name);
            snapshot_command_info->removal_promise.set_value(); // Notify that the snapshot is fully removed.
        }
    }

    // No explicit header gate clear is needed; gate resets on the next Header scheduling
}

#pragma region snapshot iteration synchronization

// Reserve an iteration number and wait if the previous iteration is still in progress.
int64_t SnapshotIterationSynchronizer::acquireIteration(const std::string& snapshot_name)
{
    std::unique_lock<std::shared_mutex> lock(iteration_mutex_);

    // Ensure the condition variable for this snapshot exists before we try to wait on it.
    if (iteration_cv_.find(snapshot_name) == iteration_cv_.end())
    {
        iteration_cv_.emplace(snapshot_name, std::make_unique<std::condition_variable_any>());
    }

    // Wait until the previous iteration is fully complete.
    iteration_cv_.at(snapshot_name)
        ->wait(lock,
               [&]
               {
                   // operator[] on iteration_in_progress_ is safe because std::atomic<bool>
                   // default-constructs to false. A new snapshot is correctly considered "not in progress".
                   auto res = !iteration_in_progress_[snapshot_name];
                   if (!res)
                   {
                       ServiceResolver<ILogger>::resolve()->logMessage(STRING_FORMAT("Waiting for snapshot '%1%' to finish previous iteration", snapshot_name), LogLevel::DEBUG);
                   }
                   return res;
               });

    // Reserve the new iteration.
    uint64_t iteration_id = ++current_iteration_[snapshot_name];
    iteration_in_progress_[snapshot_name] = true;

    // Create a state tracker for this new iteration.
    iteration_states_[snapshot_name][iteration_id] = std::make_shared<IterationState>();
    return iteration_id;
}

// A task calls this to announce it has started. It increments the active task counter.
void SnapshotIterationSynchronizer::startTask(const std::string& snapshot_name, uint64_t iteration_id)
{
    std::shared_lock<std::shared_mutex> lock(iteration_mutex_);
    if (auto it_state = iteration_states_.find(snapshot_name); it_state != iteration_states_.end())
    {
        if (auto it_id_state = it_state->second.find(iteration_id); it_id_state != it_state->second.end())
        {
            it_id_state->second->active_tasks++;
        }
    }
}

// A task calls this to announce it has finished.
void SnapshotIterationSynchronizer::finishTask(const std::string& snapshot_name, uint64_t iteration_id)
{
    std::shared_lock<std::shared_mutex> lock(iteration_mutex_);
    auto                                it_state = iteration_states_.find(snapshot_name);
    if (it_state == iteration_states_.end())
    {
        // The snapshot was removed while this task was running. Nothing to do.
        return;
    }

    if (auto it_id_state = it_state->second.find(iteration_id); it_id_state != it_state->second.end())
    {
        // Decrement active tasks. If it's the last task AND the tail has been processed, release the lock.
        if (--it_id_state->second->active_tasks == 0 && it_id_state->second->tail_processed.load())
        {
            // releaseLock needs an exclusive lock, so we call it without holding the shared_lock
            lock.unlock();
            releaseLock(snapshot_name, iteration_id);
        }
    }
}

// The Tail task calls this to mark the logical end of the iteration.
void SnapshotIterationSynchronizer::markTailProcessed(const std::string& snapshot_name, uint64_t iteration_id)
{
    std::shared_lock<std::shared_mutex> lock(iteration_mutex_);
    if (auto it_state = iteration_states_.find(snapshot_name); it_state != iteration_states_.end())
    {
        if (auto it_id_state = it_state->second.find(iteration_id); it_id_state != it_state->second.end())
        {
            it_id_state->second->tail_processed = true;
            // The check for active_tasks is handled by finishTask.
            // When the Tail task itself finishes, its TaskGuard will call finishTask,
            // which may trigger the release if it's the last one.
        }
    }
}

// dataStarted/dataCompleted/waitDataDrained now managed inside SnapshotOpInfo

// Private helper to release the lock and notify the next waiting iteration.
void SnapshotIterationSynchronizer::releaseLock(const std::string& snapshot_name, uint64_t iteration_id_to_clear)
{
    std::lock_guard<std::shared_mutex> lock(iteration_mutex_); // Needs exclusive lock to modify state

    // Check if the snapshot still exists before trying to modify its state.
    // It might have been removed by a stop command.
    auto it_cv = iteration_cv_.find(snapshot_name);
    if (it_cv == iteration_cv_.end())
    {
        return; // Snapshot has been removed, nothing to release or notify.
    }

    iteration_in_progress_[snapshot_name] = false;
    // Clean up the state for the completed iteration to save memory.
    if (auto it_state = iteration_states_.find(snapshot_name); it_state != iteration_states_.end())
    {
        it_state->second.erase(iteration_id_to_clear);
    }
    // Safely notify using the iterator found earlier.
    it_cv->second->notify_one();
}

// Clean up when a snapshot is removed entirely.
void SnapshotIterationSynchronizer::removeSnapshot(const std::string& snapshot_name)
{
    {
        std::lock_guard<std::shared_mutex> lk(iteration_mutex_);
        if (auto it = iteration_cv_.find(snapshot_name); it != iteration_cv_.end())
            it->second->notify_all(); // wake any waiter
    }

    std::this_thread::yield(); // give woken threads a chance to run

    {
        std::lock_guard<std::shared_mutex> lk(iteration_mutex_);
        current_iteration_.erase(snapshot_name);
        iteration_in_progress_.erase(snapshot_name);
        iteration_cv_.erase(snapshot_name); // now nobody can be waiting on it
        iteration_states_.erase(snapshot_name);
    }
}<|MERGE_RESOLUTION|>--- conflicted
+++ resolved
@@ -500,7 +500,6 @@
                         metrics.incrementCounter(k2eg::service::metric::INodeControllerMetricCounterType::SnapshotEventCounter,
                                                  submission_shard_ptr->snapshot_events.size());
                     }
-<<<<<<< HEAD
                     // Determine iteration id and set per-iteration gates/counters
                     int64_t scheduled_iteration_id = 0;
                     if ((submission_shard_ptr->submission_type & SnapshotSubmissionType::Header) != SnapshotSubmissionType::None)
@@ -526,20 +525,6 @@
                         !submission_shard_ptr->snapshot_events.empty())
                     {
                         s_op_ptr->dataScheduled(scheduled_iteration_id);
-=======
-
-                    // if i need to submit also the tail i need ot update the statistic
-                    if ((submission_shard_ptr->submission_type & SnapshotSubmissionType::Tail) != SnapshotSubmissionType::None)
-                    {
-                        // update statistics
-                        auto stat_counter = s_op_ptr->getStatisticCounter();
-                        // reusing the expiration time stamp
-                        auto stat = stat_counter->getStatistics(now);
-                        if (stat)
-                        {
-                            node_configuration->setSnapshotWeight(s_op_ptr->queue_name, std::to_string(stat->event_size), "bytes/sec");
-                        }
->>>>>>> 6d0125cc
                     }
                     thread_pool->detach_task(
                         [this, s_op_ptr, submission_shard_ptr, last_submission]() mutable
@@ -703,33 +688,12 @@
     const auto thread_index = BS::this_thread::get_index();
     if (!thread_index.has_value())
         return;
-<<<<<<< HEAD
+
     auto    snap_ts = CHRONO_TO_UNIX_INT64(submission_shrd_ptr->snap_time);
     int64_t current_iteration = submission_shrd_ptr->iteration_id;
 
     // Iteration id is resolved at scheduling and attached to the submission.
     if (current_iteration == 0)
-=======
-
-    int64_t current_iteration = 0;
-    auto    snap_ts = CHRONO_TO_UNIX_INT64(submission_shrd_ptr->snap_time);
-    auto    header_timestamp = CHRONO_TO_UNIX_INT64(submission_shrd_ptr->header_timestamp);
-    auto    statistic_counter = snapshot_command_info->getStatisticCounter();
-
-    // HEADER: This is the start of a new logical iteration.
-    if ((submission_shrd_ptr->submission_type & SnapshotSubmissionType::Header) != SnapshotSubmissionType::None)
-    {
-        // Acquire the lock and get the new, unique iteration number.
-        current_iteration = iteration_sync_.acquireIteration(snapshot_command_info->cmd->snapshot_name);
-        // Store it in the shared atomic variable for other tasks to see.
-        snapshot_command_info->snapshot_iteration_index.store(current_iteration);
-        // calculate the distribution key that is the snapshot_queue+header_ts+iteration
-        // this permit to have all the message of the same iteration of the snapshot
-        // in the same partition
-        snapshot_command_info->snapshot_distribution_key = snapshot_command_info->queue_name + std::to_string(header_timestamp) + std::to_string(current_iteration);
-    }
-    else
->>>>>>> 6d0125cc
     {
         logger->logMessage(STRING_FORMAT("Snapshot %1% missing iteration id on submission; skipping.", snapshot_command_info->cmd->snapshot_name), LogLevel::ERROR);
         return;
