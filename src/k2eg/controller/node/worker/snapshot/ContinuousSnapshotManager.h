--- conflicted
+++ resolved
@@ -31,271 +31,12 @@
 namespace k2eg::controller::node::worker::snapshot {
 #pragma region Types
 
-<<<<<<< HEAD
-/**
- * @struct RepeatingSnaptshotConfiguration
- * @brief Configuration for repeating snapshot processing.
- * @details Controls internal resources used to process snapshot submissions.
- */
-struct RepeatingSnaptshotConfiguration
-{
-    size_t snapshot_processing_thread_count = 1; /**< Number of threads used to process snapshot submissions. */
-
-    /**
-     * @brief Serialize configuration to a compact string for logging.
-     * @return Human-readable key=value summary.
-     */
-    const std::string toString() const
-    {
-        return std::format("RepeatingSnaptshotConfiguration(snapshot_processing_thread_count={})", snapshot_processing_thread_count);
-    }
-};
-DEFINE_PTR_TYPES(RepeatingSnaptshotConfiguration)
-
-/**
- * @brief Repeating snapshot message header.
- * @details Carries metadata for a snapshot iteration. All messages that belong
- *          to the same iteration are published sequentially to the same topic/partition.
- */
-struct RepeatingSnaptshotHeader
-{
-    const std::int8_t  message_type = 0; /**< Discriminator for header messages. */
-    const std::string  snapshot_name;    /**< Snapshot name associated with this iteration. */
-    const std::int64_t timestamp;        /**< Snapshot creation timestamp (epoch millis). */
-    const std::int64_t iteration_index;  /**< Monotonic iteration index assigned by the manager. */
-};
-DEFINE_PTR_TYPES(RepeatingSnaptshotHeader)
-
-#pragma region Serialization
-
-/**
- * @brief Repeating snapshot PV data message.
- * @details Conveys the values for a specific PV belonging to an iteration.
- */
-struct RepeatingSnaptshotData
-{
-    const std::int8_t                                  message_type = 1; /**< Discriminator for data messages. */
-    const std::int64_t                                 timestamp;        /**< Event timestamp for this PV sample (epoch millis). */
-    const std::int64_t                                 header_timestamp; /**< Timestamp of the corresponding iteration header (epoch millis). */
-    const std::int64_t                                 iteration_index;  /**< Iteration index matching the header. */
-    k2eg::service::epics_impl::ConstChannelDataShrdPtr pv_data;          /**< Serialized PV payload. */
-};
-DEFINE_PTR_TYPES(RepeatingSnaptshotData)
-
-/**
- * @brief Repeating snapshot completion message.
- * @details Marks the end of an iteration submission with optional error info.
- */
-struct RepeatingSnaptshotCompletion
-{
-    const std::int8_t  message_type = 2; /**< Discriminator for completion messages. */
-    const std::int32_t error;            /**< Error code (0 for success). */
-    const std::string  error_message;    /**< Optional error description; empty on success. */
-    const std::string  snapshot_name;    /**< Snapshot name associated with this iteration. */
-    const std::int64_t timestamp;        /**< Completion timestamp (epoch millis). */
-    const std::int64_t header_timestamp; /**< Timestamp of the corresponding iteration header (epoch millis). */
-    const std::int64_t iteration_index;  /**< Iteration index matching the header. */
-};
-DEFINE_PTR_TYPES(RepeatingSnaptshotCompletion)
-
-/**
- * @brief Serialize a snapshot header to JSON.
- * @param event_header Header to serialize.
- * @param json_message Output buffer.
- */
-inline void serializeJson(const RepeatingSnaptshotHeader& event_header, common::JsonMessage& json_message)
-{
-    json_message.getJsonObject()["message_type"] = event_header.message_type;
-    json_message.getJsonObject()["iter_index"] = event_header.iteration_index;
-    json_message.getJsonObject()["snapshot_name"] = event_header.snapshot_name;
-    json_message.getJsonObject()["timestamp"] = event_header.timestamp;
-}
-
-/**
- * @brief Serialize PV data to JSON.
- * @param event_data Data to serialize.
- * @param json_message Output buffer.
- */
-inline void serializeJson(const RepeatingSnaptshotData& event_data, common::JsonMessage& json_message)
-{
-    json_message.getJsonObject()["message_type"] = event_data.message_type;
-    json_message.getJsonObject()["iter_index"] = event_data.iteration_index;
-    json_message.getJsonObject()["timestamp"] = event_data.timestamp;
-    json_message.getJsonObject()["header_timestamp"] = event_data.header_timestamp;
-    service::epics_impl::epics_serializer_factory.resolve(common::SerializationType::JSON)->serialize(*event_data.pv_data, json_message);
-}
-
-/**
- * @brief Serialize a completion message to JSON.
- * @param event_completion Completion to serialize.
- * @param json_message Output buffer.
- */
-inline void serializeJson(const RepeatingSnaptshotCompletion& event_completion, common::JsonMessage& json_message)
-{
-    json_message.getJsonObject()["message_type"] = event_completion.message_type;
-    json_message.getJsonObject()["error"] = event_completion.error;
-    json_message.getJsonObject()["error_message"] = event_completion.error_message;
-    json_message.getJsonObject()["iter_index"] = event_completion.iteration_index;
-    json_message.getJsonObject()["timestamp"] = event_completion.timestamp;
-    json_message.getJsonObject()["header_timestamp"] = event_completion.header_timestamp;
-    json_message.getJsonObject()["snapshot_name"] = event_completion.snapshot_name;
-}
-
-/**
- * @brief Serialize a snapshot header to MessagePack.
- * @param header_event Header to serialize.
- * @param msgpack_message Output buffer.
- * @param map_size Unused; preserved for signature compatibility.
- */
-inline void serializeMsgpack(const RepeatingSnaptshotHeader& header_event, common::MsgpackMessage& msgpack_message, std::uint8_t map_size = 0)
-{
-    msgpack::packer<msgpack::sbuffer> packer(msgpack_message.getBuffer());
-    packer.pack_map(4);
-    packer.pack("message_type");
-    packer.pack(header_event.message_type);
-    packer.pack("snapshot_name");
-    packer.pack(header_event.snapshot_name);
-    packer.pack("timestamp");
-    packer.pack(header_event.timestamp);
-    packer.pack("iter_index");
-    packer.pack(header_event.iteration_index);
-}
-
-/**
- * @brief Serialize PV data to MessagePack.
- * @param data_event Data to serialize.
- * @param msgpack_message Output buffer.
- * @param map_size Unused; preserved for signature compatibility.
- */
-inline void serializeMsgpack(const RepeatingSnaptshotData& data_event, common::MsgpackMessage& msgpack_message, std::uint8_t map_size = 0)
-{
-    msgpack::packer<msgpack::sbuffer> packer(msgpack_message.getBuffer());
-    packer.pack_map(5);
-    packer.pack("message_type");
-    packer.pack(data_event.message_type);
-    packer.pack("timestamp");
-    packer.pack(data_event.timestamp);
-    packer.pack("header_timestamp");
-    packer.pack(data_event.header_timestamp);
-    packer.pack("iter_index");
-    packer.pack(data_event.iteration_index);
-    service::epics_impl::epics_serializer_factory.resolve(common::SerializationType::Msgpack)->serialize(*data_event.pv_data, msgpack_message);
-}
-
-/**
- * @brief Serialize a completion message to MessagePack.
- * @param header_completion Completion to serialize.
- * @param msgpack_message Output buffer.
- * @param map_size Unused; preserved for signature compatibility.
- */
-inline void serializeMsgpack(const RepeatingSnaptshotCompletion& header_completion, common::MsgpackMessage& msgpack_message, std::uint8_t map_size = 0)
-{
-    msgpack::packer<msgpack::sbuffer> packer(msgpack_message.getBuffer());
-    packer.pack_map(header_completion.error_message.empty() ? 6 : 7);
-    packer.pack("message_type");
-    packer.pack(header_completion.message_type);
-    packer.pack("error");
-    packer.pack(header_completion.error);
-    if (header_completion.error_message.empty() == false)
-    {
-        packer.pack("error_message");
-        packer.pack(header_completion.error_message);
-    }
-    packer.pack("iter_index");
-    packer.pack(header_completion.iteration_index);
-    packer.pack("timestamp");
-    packer.pack(header_completion.timestamp);
-    packer.pack("header_timestamp");
-    packer.pack(header_completion.header_timestamp);
-    packer.pack("snapshot_name");
-    packer.pack(header_completion.snapshot_name);
-}
-
-/**
- * @brief Serialize a header using the requested format.
- * @param header Header to serialize.
- * @param type Serialization format.
- * @return Serialized message buffer, or null on unsupported type.
- */
-inline k2eg::common::SerializedMessageShrdPtr serialize(const RepeatingSnaptshotHeader& header, k2eg::common::SerializationType type)
-{
-    switch (type)
-    {
-    case k2eg::common::SerializationType::JSON:
-        {
-            auto json_message = std::make_shared<k2eg::common::JsonMessage>();
-            serializeJson(header, *json_message);
-            return json_message;
-        }
-    case k2eg::common::SerializationType::Msgpack:
-        {
-            auto msgpack_message = std::make_shared<k2eg::common::MsgpackMessage>();
-            serializeMsgpack(header, *msgpack_message);
-            return msgpack_message;
-        }
-    default: return nullptr;
-    }
-}
-
-/**
- * @brief Serialize PV data using the requested format.
- * @param data Data to serialize.
- * @param type Serialization format.
- * @return Serialized message buffer, or null on unsupported type.
- */
-inline k2eg::common::SerializedMessageShrdPtr serialize(const RepeatingSnaptshotData& data, k2eg::common::SerializationType type)
-{
-    switch (type)
-    {
-    case k2eg::common::SerializationType::JSON:
-        {
-            auto json_message = std::make_shared<k2eg::common::JsonMessage>();
-            serializeJson(data, *json_message);
-            return json_message;
-        }
-    case k2eg::common::SerializationType::Msgpack:
-        {
-            auto msgpack_message = std::make_shared<k2eg::common::MsgpackMessage>();
-            serializeMsgpack(data, *msgpack_message);
-            return msgpack_message;
-        }
-    default: return nullptr;
-    }
-}
-
-/**
- * @brief Serialize a completion message using the requested format.
- * @param data Completion to serialize.
- * @param type Serialization format.
- * @return Serialized message buffer, or null on unsupported type.
- */
-inline k2eg::common::SerializedMessageShrdPtr serialize(const RepeatingSnaptshotCompletion& data, k2eg::common::SerializationType type)
-{
-    switch (type)
-    {
-    case k2eg::common::SerializationType::JSON:
-        {
-            auto json_message = std::make_shared<k2eg::common::JsonMessage>();
-            serializeJson(data, *json_message);
-            return json_message;
-        }
-    case k2eg::common::SerializationType::Msgpack:
-        {
-            auto msgpack_message = std::make_shared<k2eg::common::MsgpackMessage>();
-            serializeMsgpack(data, *msgpack_message);
-            return msgpack_message;
-        }
-    default: return nullptr;
-    }
-}
-=======
 struct RepeatingSnapshotConfiguration
 {
     // thread count for snapshot processing
     size_t snapshot_processing_thread_count = 1;
 };
 DEFINE_PTR_TYPES(RepeatingSnapshotConfiguration)
->>>>>>> 6f0a0818
 
 #pragma region Defining Classes
 // atomic EPICS event data shared ptr
@@ -409,21 +150,12 @@
  */
 class SnapshotSubmissionTask
 {
-<<<<<<< HEAD
-    bool                                     last_submission = false; /**< True if this is the last submission for the iteration. */
-    std::shared_ptr<SnapshotOpInfo>          snapshot_command_info;   /**< Owning snapshot operation context. */
-    SnapshotSubmissionShrdPtr                submission_shrd_ptr;     /**< Submission to publish. */
-    k2eg::service::pubsub::IPublisherShrdPtr publisher;               /**< Destination publisher. */
-    k2eg::service::log::ILoggerShrdPtr       logger;                  /**< Logger instance. */
-    SnapshotIterationSynchronizer&           iteration_sync_;         /**< Per-snapshot iteration synchronizer. */
-=======
     bool                                     last_submission = false; // flag to indicate if the task should close
-    std::shared_ptr<SnapshotOpInfo>          snapshot_command_info; // shared pointer to the snapshot operation info
+    std::shared_ptr<SnapshotOpInfo>          snapshot_command_info;   // shared pointer to the snapshot operation info
     SnapshotSubmissionShrdPtr                submission_shrd_ptr;
     k2eg::service::pubsub::IPublisherShrdPtr publisher;
     k2eg::service::log::ILoggerShrdPtr       logger;
     SnapshotIterationSynchronizer&           iteration_sync_;
->>>>>>> 6f0a0818
 
 public:
     SnapshotSubmissionTask(std::shared_ptr<SnapshotOpInfo> snapshot_command_info, SnapshotSubmissionShrdPtr submission_shrd_ptr, k2eg::service::pubsub::IPublisherShrdPtr publisher, k2eg::service::log::ILoggerShrdPtr logger, SnapshotIterationSynchronizer& iteration_sync, bool last_submission = false);
@@ -445,25 +177,6 @@
  */
 class ContinuousSnapshotManager
 {
-<<<<<<< HEAD
-    const RepeatingSnaptshotConfiguration& repeating_snapshot_configuration; ///< Repeating snapshot configuration (resources).
-
-    std::atomic<bool>                                     run_flag = false;                 ///< True while the manager is running.
-    k2eg::service::log::ILoggerShrdPtr                    logger;                           ///< Logger instance.
-    service::configuration::INodeConfigurationShrdPtr     node_configuration;               ///< Node configuration (topics, limits, etc.).
-    k2eg::service::pubsub::IPublisherShrdPtr              publisher;                        ///< Publisher for outgoing snapshot messages.
-    mutable std::shared_mutex                             snapshot_runinnig_mutex_;         ///< Protects access to running snapshot maps.
-    RunninSnapshotMap                                     snapshot_runinnig_;               ///< Running snapshots keyed by name.
-    PVSnapshotMap                                         pv_snapshot_map_;                 ///< Multimap from PV name to snapshot operations.
-    std::shared_ptr<BS::light_thread_pool>                thread_pool;                      ///< Worker pool for submission tasks.
-    k2eg::service::epics_impl::EpicsServiceManagerShrdPtr epics_service_manager;            ///< EPICS services entry point.
-    k2eg::common::BroadcastToken                          epics_handler_token;              ///< Liveness token for EPICS event handlers.
-    k2eg::service::metric::INodeControllerMetric&         metrics;                          ///< Node controller metrics sink.
-    std::thread                                           expiration_thread;                ///< Background thread that checks for expired snapshots.
-    std::atomic<bool>                                     expiration_thread_running{false}; ///< True while the expiration thread is running.
-    std::unique_ptr<SnapshotIterationSynchronizer>        iteration_sync_;                  ///< Per-snapshot iteration ordering helper.
-    std::unordered_map<std::string, int64_t>              active_iteration_id_;             ///< Active iteration id per snapshot during scheduling.
-=======
     // Reference to configuration for repeating snapshots (thread count, etc.)
     const RepeatingSnapshotConfiguration& repeating_snapshot_configuration;
 
@@ -472,6 +185,9 @@
 
     // Shared pointer to the logger instance
     k2eg::service::log::ILoggerShrdPtr logger;
+
+    // Node configuration service
+    service::configuration::INodeConfigurationShrdPtr node_configuration;
 
     // Shared pointer to the publisher instance for publishing snapshot data
     k2eg::service::pubsub::IPublisherShrdPtr publisher;
@@ -504,7 +220,6 @@
 
     // Tracks the currently active iteration id per snapshot name during scheduling.
     std::unordered_map<std::string, int64_t> active_iteration_id_;
->>>>>>> 6f0a0818
 
     /**
      * @brief Callback for receiving EPICS monitor events.
