#include <chrono>
#include <iostream>
#include <k2eg/controller/node/worker/snapshot/BackTimedBufferedSnapshotOpInfo.h>
#include <k2eg/controller/node/worker/snapshot/SnapshotOpInfo.h>
#include <k2eg/service/epics/EpicsData.h>

using namespace k2eg::controller::node::worker::snapshot;
using namespace k2eg::controller::command::cmd;
using namespace k2eg::service::epics_impl;
using namespace std::chrono;

BackTimedBufferedSnapshotOpInfo::BackTimedBufferedSnapshotOpInfo(const std::string& queue_name, ConstRepeatingSnapshotCommandShrdPtr cmd)
    : SnapshotOpInfo(queue_name, cmd), acquiring_buffer(MakeMonitorEventBacktimeBufferShrdPtr(cmd->time_window_msec)), processing_buffer(MakeMonitorEventBacktimeBufferShrdPtr(cmd->time_window_msec))
{
    if (cmd->sub_push_delay_msec > 0)
    {
        if (cmd->sub_push_delay_msec < cmd->time_window_msec)
        {
            fast_expire_time_msec = cmd->sub_push_delay_msec;
        }
        else
        {
            // If sub_push_delay_msec is not less than time_window_msec, use time_window_msec or a default
            fast_expire_time_msec = (cmd->time_window_msec > 0) ? cmd->time_window_msec : cmd->sub_push_delay_msec;
        }
    }
    else
    {
        // If sub_push_delay_msec is not set, check if the time window is greate then the default vclaue of sub push
        // delay
        if (cmd->time_window_msec > FAST_EXPIRE_TIME_MSEC)
        {
            fast_expire_time_msec = FAST_EXPIRE_TIME_MSEC;
        }
        else
        {
            // Use the default fast expire time
            fast_expire_time_msec = cmd->time_window_msec;
        }
    }
}

BackTimedBufferedSnapshotOpInfo::~BackTimedBufferedSnapshotOpInfo()
{
    acquiring_buffer.reset();
    processing_buffer.reset();
}

bool BackTimedBufferedSnapshotOpInfo::init(std::vector<PVShrdPtr>& sanitized_pv_name_list)
{
    // Initialize PV tracking sets
    std::unique_lock lock(buffer_mutex);
    all_pvs_.clear();
    pvs_no_events_.clear();
    events_per_pv_.clear();
    for (const auto& pv : sanitized_pv_name_list)
    {
        all_pvs_.insert(pv->name);
    }
    pvs_no_events_ = all_pvs_;
    return true;
}

bool BackTimedBufferedSnapshotOpInfo::isTimeout(const std::chrono::steady_clock::time_point& now)
{
    bool timeout = false;
    win_time_expired = false;
    if (is_triggered)
    {
        // In triggered mode, only swap buffers on real timeout (trigger or stop).
        timeout = win_time_expired = SnapshotOpInfo::isTimeout(now);
        if (timeout)
        {
            // On timeout, swap the buffers so getData works on a stable snapshot.
            std::unique_lock lock(buffer_mutex);
            std::swap(acquiring_buffer, processing_buffer);
            last_forced_expire = now;
        }
    }
    else
    {
        // In timed mode, swap buffers on real timeout or every 100ms for fast processing.
        bool expired = SnapshotOpInfo::isTimeout(now);
        bool force_fast_expire = false;

        if (!expired && std::chrono::duration_cast<std::chrono::milliseconds>(now - last_forced_expire).count() >= fast_expire_time_msec)
        {
            force_fast_expire = true;
        }

        // Memorize the real window expiration
        win_time_expired = expired;

        if (expired || force_fast_expire)
        {
            timeout = true;
            if(expired){onWindowTimeout(true);}
            last_forced_expire = now;
            std::unique_lock lock(buffer_mutex);
            std::swap(acquiring_buffer, processing_buffer);

        }
    }
    return timeout;
}

void BackTimedBufferedSnapshotOpInfo::addData(MonitorEventShrdPtr event_data)
{
    // Always add new data to the acquiring buffer.
    std::unique_lock lock(buffer_mutex);
    acquiring_buffer->push(event_data, steady_clock::now());

    // Track per-PV statistics for fast lookup of silent PVs
    const auto& pv_name = event_data->channel_data.pv_name;
    pvs_no_events_.erase(pv_name);
    auto it = events_per_pv_.find(pv_name);
    if (it == events_per_pv_.end())
    {
        events_per_pv_.emplace(pv_name, 1);
    }
    else
    {
        ++(it->second);
    }
}

SnapshotSubmissionShrdPtr BackTimedBufferedSnapshotOpInfo::getData()
{
    SnapshotSubmissionType                                      type = SnapshotSubmissionType::None;
    std::vector<k2eg::service::epics_impl::MonitorEventShrdPtr> result;
    std::chrono::steady_clock::time_point submission_timestamp = last_forced_expire;
    {
        std::shared_lock lock(buffer_mutex);

        // Emit header only once at the start of the window
        if (!header_sent)
        {
            type |= SnapshotSubmissionType::Header;
            header_sent = true;
            header_snapshot_time = last_forced_expire;
        }

        // Emit data every 100ms if available

        if (processing_buffer)
        {
            if (cmd->pv_field_filter_list.size() > 0)
            {
                // If field filtering is needed, apply it to each event.
                result = processing_buffer->fetchWindow<MonitorEventShrdPtr>(
                    [this](auto ev) -> std::optional<MonitorEventShrdPtr>
                    {
                        return std::make_optional(MakeMonitorEventShrdPtr(
                            ev->type, ev->message,
                            ChannelData{ev->channel_data.pv_name, filterPVField(ev->channel_data.data, this->cmd->pv_field_filter_list)}));
                    });
            }
            else
            {
                // Fetch all events without filtering
                result = processing_buffer->fetchWindow();
            }
            if (!result.empty())
            {
                type |= SnapshotSubmissionType::Data;
            }
            // Clear buffer only if data is returned
            processing_buffer->reset();
        }

        // Emit tail only at the end of the window (timeout)
        // or as last messag ewhen the snapshot is killed.
        if (win_time_expired || !is_running)
        {
            // This means isTimeout() was just called and window swapped
            type |= SnapshotSubmissionType::Tail;
            header_sent = false; // Reset header for the next window
        }
    }
    // Iteration id is assigned by the scheduler; initialize as 0 here.
<<<<<<< HEAD
    return MakeSnapshotSubmissionShrdPtr(std::chrono::steady_clock::now(), std::move(result), type, 0);
}

void BackTimedBufferedSnapshotOpInfo::onWindowTimeout(bool /*full_window*/)
{
    // Reset per-window PV stats: mark all PVs as having no events, clear counters
    pvs_no_events_ = all_pvs_;
    events_per_pv_.clear();
}

std::vector<std::string> BackTimedBufferedSnapshotOpInfo::getPVsWithoutEvents() const
{
    std::shared_lock lock(buffer_mutex);
    std::vector<std::string> res;
    res.reserve(pvs_no_events_.size());
    for (const auto& pv : pvs_no_events_)
    {
        res.emplace_back(pv);
    }
    return res;
=======
    return MakeSnapshotSubmissionShrdPtr(std::chrono::steady_clock::now(), header_snapshot_time, std::move(result), type, 0);
>>>>>>> 32421735
}<|MERGE_RESOLUTION|>--- conflicted
+++ resolved
@@ -178,8 +178,7 @@
         }
     }
     // Iteration id is assigned by the scheduler; initialize as 0 here.
-<<<<<<< HEAD
-    return MakeSnapshotSubmissionShrdPtr(std::chrono::steady_clock::now(), std::move(result), type, 0);
+    return MakeSnapshotSubmissionShrdPtr(std::chrono::steady_clock::now(), header_snapshot_time, std::move(result), type, 0);
 }
 
 void BackTimedBufferedSnapshotOpInfo::onWindowTimeout(bool /*full_window*/)
@@ -199,7 +198,4 @@
         res.emplace_back(pv);
     }
     return res;
-=======
-    return MakeSnapshotSubmissionShrdPtr(std::chrono::steady_clock::now(), header_snapshot_time, std::move(result), type, 0);
->>>>>>> 32421735
 }