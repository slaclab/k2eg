--- conflicted
+++ resolved
@@ -153,10 +153,6 @@
             header_sent = false; // Reset header for the next window
         }
     }
-<<<<<<< HEAD
     // Iteration id is assigned by the scheduler; initialize as 0 here.
     return MakeSnapshotSubmissionShrdPtr(std::chrono::steady_clock::now(), std::move(result), type, 0);
-=======
-    return MakeSnapshotSubmissionShrdPtr(submission_timestamp, header_snapshot_time, std::move(result), type);
->>>>>>> 6d0125cc
 }