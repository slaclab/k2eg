--- conflicted
+++ resolved
@@ -18,7 +18,6 @@
 
 namespace k2eg::controller::node::worker::snapshot {
 
-<<<<<<< HEAD
 /**
  * @brief Define the parts of a snapshot submission.
  * @details Flags describing which logical section(s) are contained in a single
@@ -41,84 +40,6 @@
  * @param a Left-hand flag value.
  * @param b Right-hand flag value.
  * @return Bitwise OR of the two flags.
-=======
-struct SnapshotStatistic
-{
-    std::atomic<double> event_size = 0;  /**< Total size of events in bytes. */
-    std::atomic<double> event_count = 0; /**< Number of events processed. */
-};
-
-DEFINE_PTR_TYPES(SnapshotStatistic);
-
-/**
- * @struct Statistic
- * @brief Stores per-second statistics for snapshot operations.
- *
- * Contains the total event size and count for a given time window.
- */
-
-class SnapshotStatisticCounter
-
-{
-private:
-    SnapshotStatistic                     statistic;
-    std::chrono::steady_clock::time_point start_sampling_time;
-
-public:
-    SnapshotStatisticCounter();
-
-    /**
-     * @brief Increment the total event size.
-     * @param amount Number of bytes to add.
-     */
-    void incrementEventSize(double amount = 1);
-
-    /**
-     * @brief Increment the event count.
-     * @param count Number of events to add.
-     */
-    void incrementEventCount(double count = 1);
-
-    /**
-     * @brief Get the current statistics.
-     * @param now Current time point (default: now).
-     * @return Snapshot statistics.
-     */
-    SnapshotStatisticShrdPtr getStatistics(const std::chrono::steady_clock::time_point& now = std::chrono::steady_clock::now()) const;
-
-    /**
-     * @brief Reset statistics and sampling times.
-     */
-    void reset();
-};
-
-DEFINE_PTR_TYPES(SnapshotStatisticCounter);
-
-/**
- * @enum SnapshotSubmissionType
- * @brief Flags for different stages of snapshot submission.
- *
- * - None: No submission.
- * - Header: Submission includes header information.
- * - Data: Submission includes data payload.
- * - Tail: Submission includes tail/finalization.
- *
- * Supports bitwise operations for combining flags.
- */
-enum class SnapshotSubmissionType
-{
-    None = 0,        /**< No submission. */
-    Header = 1 << 0, /**< Submission includes header. */
-    Data = 1 << 1,   /**< Submission includes data. */
-    Tail = 1 << 2    /**< Submission includes tail. */
-};
-
-/**
- * @brief Bitwise OR operator for SnapshotSubmissionType.
- * @param a First flag.
- * @param b Second flag.
- * @return Combined flag.
->>>>>>> 6d0125cc
  */
 inline SnapshotSubmissionType operator|(SnapshotSubmissionType a, SnapshotSubmissionType b)
 {
@@ -126,17 +47,10 @@
 }
 
 /**
-<<<<<<< HEAD
  * @brief Intersect flags.
  * @param a Left-hand flag value.
  * @param b Right-hand flag value.
  * @return Bitwise AND of the two flags.
-=======
- * @brief Bitwise AND operator for SnapshotSubmissionType.
- * @param a First flag.
- * @param b Second flag.
- * @return Intersection of flags.
->>>>>>> 6d0125cc
  */
 inline SnapshotSubmissionType operator&(SnapshotSubmissionType a, SnapshotSubmissionType b)
 {
@@ -144,17 +58,10 @@
 }
 
 /**
-<<<<<<< HEAD
  * @brief In-place combine flags.
  * @param a Left-hand flag reference to update.
  * @param b Right-hand flag value.
  * @return Updated left-hand flag.
-=======
- * @brief Bitwise OR assignment operator for SnapshotSubmissionType.
- * @param a Reference to flag to update.
- * @param b Flag to OR in.
- * @return Reference to updated flag.
->>>>>>> 6d0125cc
  */
 inline SnapshotSubmissionType& operator|=(SnapshotSubmissionType& a, SnapshotSubmissionType b)
 {
@@ -166,24 +73,15 @@
 class SnapshotOpInfo;
 
 /**
-<<<<<<< HEAD
  * @brief Hold one snapshot submission batch.
  * @details Move-only container produced by a SnapshotOpInfo implementation
  *          when the operation window expires or is triggered. It carries
  *          the events and which sections are present (header/data/tail).
  *          Ownership of events remains shared via shared_ptr.
-=======
- * @class SnapshotSubmission
- * @brief Represents a single snapshot submission, including its events and type.
- *
- * Contains the time of the snapshot, the events captured, and the submission type flags.
- * Enforces move semantics to avoid accidental copies of large event vectors.
->>>>>>> 6d0125cc
  */
 class SnapshotSubmission
 {
 public:
-<<<<<<< HEAD
     /** @brief Time when the submission was created (steady clock). */
     std::chrono::steady_clock::time_point snap_time;
     /** @brief Collected PV events to publish. One per PV for repeating op; buffered for back-time op. */
@@ -239,45 +137,6 @@
     /** @brief Disable copy to enforce move-only semantics. */
     SnapshotSubmission(const SnapshotSubmission&) = delete;
     /** @brief Disable copy to enforce move-only semantics. */
-=======
-    std::chrono::steady_clock::time_point                 header_timestamp; /**< Time point for the snapshot header. */
-    std::chrono::steady_clock::time_point                 snap_time;        /**< Time point for the snapshot. */
-    std::vector<service::epics_impl::MonitorEventShrdPtr> snapshot_events;  /**< Events captured in the snapshot. */
-    SnapshotSubmissionType                                submission_type;  /**< Type flags for the submission. */
-
-    /**
-     * @brief Constructs a SnapshotSubmission with given time, events, and type.
-     * @param snap_time Time point for the snapshot.
-     * @param snapshot_events Vector of monitor events (moved).
-     * @param submission_type Submission type flags.
-     */
-    SnapshotSubmission(
-        const std::chrono::steady_clock::time_point&            snap_time,
-        const std::chrono::steady_clock::time_point&            header_timestamp,
-        std::vector<service::epics_impl::MonitorEventShrdPtr>&& snapshot_events,
-        SnapshotSubmissionType                                  submission_type);
-
-    /**
-     * @brief Move constructor.
-     * @param other SnapshotSubmission to move from.
-     */
-    SnapshotSubmission(SnapshotSubmission&& other) noexcept;
-
-    /**
-     * @brief Move assignment operator.
-     * @param other SnapshotSubmission to move from.
-     * @return Reference to this object.
-     */
-    SnapshotSubmission& operator=(SnapshotSubmission&& other) noexcept;
-
-    /**
-     * @brief Deleted copy constructor to enforce move semantics.
-     */
-    SnapshotSubmission(const SnapshotSubmission&) = delete;
-    /**
-     * @brief Deleted copy assignment operator to enforce move semantics.
-     */
->>>>>>> 6d0125cc
     SnapshotSubmission& operator=(const SnapshotSubmission&) = delete;
 };
 
@@ -287,7 +146,6 @@
 DEFINE_PTR_TYPES(SnapshotSubmission);
 
 /**
-<<<<<<< HEAD
  * @brief Per-iteration synchronization primitives used by SnapshotOpInfo.
  * @details One instance exists for each logical snapshot iteration (identified
  *          by an iteration_id). It coordinates the ordering guarantees:
@@ -346,29 +204,10 @@
      * @param src Source PVStructure; may be null.
      * @param fields_to_include Fields to copy into the filtered structure.
      * @return New PVStructure with only requested fields; null if src is null.
-=======
- * @class SnapshotOpInfo
- * @brief Abstract base class for managing snapshot operations.
- *
- * Stores state, configuration, and provides an interface for adding and retrieving snapshot data.
- * Derived classes must implement data handling and statistics reporting.
- */
-class SnapshotOpInfo : public WorkerAsyncOperation
-{
-    SnapshotStatisticCounterShrdPtr snapshot_statistic;
-
-protected:
-    /**
-     * @brief Filters PVStructure fields, returning only those in fields_to_include.
-     * @param src Source PVStructure.
-     * @param fields_to_include Set of field names to include.
-     * @return Filtered PVStructure pointer.
->>>>>>> 6d0125cc
      */
     const epics::pvData::PVStructure::const_shared_pointer filterPVField(const epics::pvData::PVStructure::const_shared_pointer& src, const std::unordered_set<std::string>& fields_to_include);
 
 public:
-<<<<<<< HEAD
     /**
      * @brief Promise fulfilled when the snapshot is fully removed.
      * @details Used by the manager to await clean teardown when stopping.
@@ -405,61 +244,22 @@
      * @brief Initialize with sanitized PV list.
      * @param sanitized_pv_name_list List of PV identifiers already sanitized.
      * @return True on success; false if initialization fails.
-=======
-    std::promise<void>                                                   removal_promise;              /**< Promise for signaling removal of operation. */
-    k2eg::controller::command::cmd::ConstRepeatingSnapshotCommandShrdPtr cmd;                          /**< Pointer to associated repeating snapshot command. */
-    std::atomic<int64_t>                                                 snapshot_iteration_index = 0; /**< Index of current snapshot iteration. */
-    std::string                                                          snapshot_distribution_key;    /**< Unique identifier for the snapshot iteration to permit to have all the messages in the same partition. */
-    const std::string                                                    queue_name;                   /**< Name of the queue for this operation. */
-    const bool                                                           is_triggered;                 /**< Indicates if snapshot is triggered (immutable). */
-    bool                                                                 request_to_trigger = false;   /**< Flag to request a trigger. */
-    bool                                                                 is_running = true;            /**< Indicates if operation is running. */
-    k2eg::service::configuration::SnapshotConfigurationShrdPtr           snapshot_configuration;       /**< Snapshot configuration pointer. */
-
-    /**
-     * @brief Constructs SnapshotOpInfo with queue name and command pointer.
-     * @param queue_name Name of the queue.
-     * @param cmd Pointer to repeating snapshot command.
-     */
-    SnapshotOpInfo(const std::string& queue_name, k2eg::controller::command::cmd::ConstRepeatingSnapshotCommandShrdPtr cmd);
-
-    /**
-     * @brief Virtual destructor.
-     */
-    virtual ~SnapshotOpInfo();
-
-    /**
-     * @brief Initializes operation with a list of sanitized PV names.
-     * @param sanitized_pv_name_list List of sanitized PV pointers.
-     * @return True if initialization succeeds.
->>>>>>> 6d0125cc
      */
     virtual bool init(std::vector<service::epics_impl::PVShrdPtr>& sanitized_pv_name_list) = 0;
 
     /**
-<<<<<<< HEAD
      * @brief Add a monitor event into the current window.
      * @param event_data Event shared_ptr; ownership is not taken.
-=======
-     * @brief Adds monitor event data to the operation.
-     * @param event_data Monitor event pointer.
->>>>>>> 6d0125cc
      */
     virtual void addData(k2eg::service::epics_impl::MonitorEventShrdPtr event_data) = 0;
 
     /**
-<<<<<<< HEAD
      * @brief Produce a submission batch from the current window.
      * @return Submission object with header/data/tail flags and events.
-=======
-     * @brief Retrieves collected monitor event data.
-     * @return Shared pointer to SnapshotSubmission.
->>>>>>> 6d0125cc
      */
     virtual SnapshotSubmissionShrdPtr getData() = 0;
 
     /**
-<<<<<<< HEAD
      * @brief Check whether the current window expired.
      * @param now Optional reference time; defaults to steady_clock::now().
      * @return True if a submission should be produced.
@@ -521,19 +321,6 @@
      * @param iteration_id Iteration identifier to wait on.
      */
     void waitDataDrained(int64_t iteration_id);
-=======
-     * @brief Checks if the operation has timed out.
-     * @param now Current time point (default: now).
-     * @return True if timed out.
-     */
-    virtual bool isTimeout(const std::chrono::steady_clock::time_point& now = std::chrono::steady_clock::now()) override;
-
-    /**
-     * @brief Retrieves the snapshot statistic counter.
-     * @return Shared pointer to SnapshotStatisticCounter.
-     */
-    SnapshotStatisticCounterShrdPtr getStatisticCounter();
->>>>>>> 6d0125cc
 };
 
 /**
