#ifndef K2EG_CONTROLLER_NODE_WORKER_SNAPSHOT_SNAPSHOTOPINFO_H_
#define K2EG_CONTROLLER_NODE_WORKER_SNAPSHOT_SNAPSHOTOPINFO_H_

<<<<<<< HEAD
#include <chrono>
#include <k2eg/common/types.h>

#include <k2eg/service/configuration/INodeConfiguration.h>
=======
#include <k2eg/common/types.h>
#include <k2eg/service/epics/EpicsServiceManager.h>
#include <k2eg/controller/command/cmd/SnapshotCommand.h>
#include <k2eg/controller/node/worker/CommandWorker.h>
>>>>>>> 6f0a0818
#include <k2eg/service/epics/EpicsData.h>
#include <k2eg/service/epics/EpicsServiceManager.h>

#include <condition_variable>

#include <future>
#include <atomic>
#include <mutex>
#include <cstdint>

// Forward declarations to avoid heavy includes in header
namespace k2eg::service::pubsub { class IPublisher; }
namespace k2eg::service::log { class ILogger; }

#include <atomic>

namespace k2eg::controller::node::worker::snapshot {

struct SnapshotStatistic
{
    std::atomic<double> event_size = 0;  /**< Total size of events in bytes. */
    std::atomic<double> event_count = 0; /**< Number of events processed. */
};

DEFINE_PTR_TYPES(SnapshotStatistic);

/**
 * @struct SnapshotStatistic
 * @brief Stores per-second statistics for snapshot operations.
 *
 * Contains the total event size and count for a given time window.
 */

class SnapshotStatisticCounter

{
private:
    SnapshotStatistic                     statistic;
    std::chrono::steady_clock::time_point start_sampling_time;

public:
    SnapshotStatisticCounter();

    /**
     * @brief Increment the total event size.
     * @param amount Number of bytes to add.
     */
    void incrementEventSize(double amount = 1);

    /**
     * @brief Increment the event count.
     * @param count Number of events to add.
     */
    void incrementEventCount(double count = 1);

    /**
     * @brief Get the current statistics.
     * @param now Current time point (default: now).
     * @return Snapshot statistics.
     */
    SnapshotStatisticShrdPtr getStatistics(const std::chrono::steady_clock::time_point& now = std::chrono::steady_clock::now()) const;

    /**
     * @brief Reset statistics and sampling times.
     */
    void reset();
};

DEFINE_PTR_TYPES(SnapshotStatisticCounter);
/**
 * @brief Define the parts of a snapshot submission.
 * @details Flags describing which logical section(s) are contained in a single
 *          submission batch produced by a snapshot op. Values can be OR'ed.
 *          - Header: marks the beginning of an iteration and carries metadata.
 *          - Data: carries one or more PV events belonging to the iteration.
 *          - Tail: marks the end of an iteration and carries completion info.
 */
enum class SnapshotSubmissionType
{
    None = 0,        /**< No content. */
    Header = 1 << 0, /**< Submit the iteration header. */
    Data = 1 << 1,   /**< Submit PV data for the iteration. */
    Tail = 1 << 2    /**< Submit the iteration completion (tail). */
};

// Bitwise operators for SnapshotSubmissionType
/**
 * @brief Combine flags.
 * @param a Left-hand flag value.
 * @param b Right-hand flag value.
 * @return Bitwise OR of the two flags.
 */
inline SnapshotSubmissionType operator|(SnapshotSubmissionType a, SnapshotSubmissionType b)
{
    return static_cast<SnapshotSubmissionType>(static_cast<int>(a) | static_cast<int>(b));
}

/**
 * @brief Intersect flags.
 * @param a Left-hand flag value.
 * @param b Right-hand flag value.
 * @return Bitwise AND of the two flags.
 */
inline SnapshotSubmissionType operator&(SnapshotSubmissionType a, SnapshotSubmissionType b)
{
    return static_cast<SnapshotSubmissionType>(static_cast<int>(a) & static_cast<int>(b));
}

/**
 * @brief In-place combine flags.
 * @param a Left-hand flag reference to update.
 * @param b Right-hand flag value.
 * @return Updated left-hand flag.
 */
inline SnapshotSubmissionType& operator|=(SnapshotSubmissionType& a, SnapshotSubmissionType b)
{
    a = a | b;
    return a;
}

// forward declaration
class SnapshotOpInfo;

/**
 * @brief Hold one snapshot submission batch.
 * @details Move-only container produced by a SnapshotOpInfo implementation
 *          when the operation window expires or is triggered. It carries
 *          the events and which sections are present (header/data/tail).
 *          Ownership of events remains shared via shared_ptr.
 */
class SnapshotSubmission
{
public:
    std::chrono::steady_clock::time_point                 header_timestamp; /**< Time point for the snapshot header. */
    std::chrono::steady_clock::time_point                 snap_time;        /**< Time point for the snapshot. */
    std::vector<service::epics_impl::MonitorEventShrdPtr> snapshot_events;  /**< Events captured in the snapshot. */
    SnapshotSubmissionType                                submission_type;  /**< Type flags for the submission. */

    /**
     * @brief Iteration identifier assigned by the scheduler.
     * @details Binds this submission to the logical snapshot iteration it belongs to.
     *          - For batches containing Header, the scheduler assigns a new id and sets it here.
     *          - For Data/Tail-only batches, the scheduler sets the id of the current iteration.
     *          Consumers can rely on this value for coordination without reading shared state.
     */
    int64_t iteration_id{0};

    /**
     * @brief Construct a submission with explicit iteration id.
     * @param snap_time Time of submission creation.
     * @param snapshot_events Collected events (moved in).
     * @param submission_type Flags for header/data/tail presence.
     * @param iteration_id Iteration id bound to this submission.
     */
    SnapshotSubmission(
        const std::chrono::steady_clock::time_point&            snap_time,
        const std::chrono::steady_clock::time_point&            header_timestamp,
        std::vector<service::epics_impl::MonitorEventShrdPtr>&& snapshot_events,
        SnapshotSubmissionType                                  submission_type,
        int64_t                                                 iteration_id);

    /**
     * @brief Move-construct a submission.
     * @param other Source to move from; left in valid but unspecified state.
     */
    SnapshotSubmission(SnapshotSubmission&& other) noexcept;

    /**
     * @brief Move-assign a submission.
     * @param other Source to move from.
     * @return Reference to this.
     */
    SnapshotSubmission& operator=(SnapshotSubmission&& other) noexcept;

    /** @brief Disable copy to enforce move-only semantics. */
    SnapshotSubmission(const SnapshotSubmission&) = delete;
    /** @brief Disable copy to enforce move-only semantics. */
    SnapshotSubmission& operator=(const SnapshotSubmission&) = delete;
};

/**
 * @brief Defines shared and unique pointer types for SnapshotSubmission.
 */
DEFINE_PTR_TYPES(SnapshotSubmission);

/**
 * @brief Per-iteration synchronization primitives used by SnapshotOpInfo.
 * @details One instance exists for each logical snapshot iteration (identified
 *          by an iteration_id). It coordinates the ordering guarantees:
 *          - Header-before-Data: Data publishers wait on `header_future` until
 *            the Header publisher calls `set_value()` on `header_promise`.
 *          - Data-before-Tail: Tail waits until all scheduled Data submissions
 *            decrement `data_pending` to zero, signaled via `data_cv`.
 *
 *          Lifecycle:
 *          - Created lazily on first use for a given iteration (beginHeaderGate
 *            or dataScheduled).
 *          - Cleared by SnapshotOpInfo after `waitDataDrained(iteration_id)` returns
 *            to avoid unbounded growth.
 *
 *          Thread-safety:
 *          - The struct itself is owned behind a shared_ptr. Access to the
 *            map that holds these instances is guarded by SnapshotOpInfo's
 *            `iteration_sync_mutex` when inserting/looking up instances.
 *          - Within the struct, `data_mutex` protects `data_cv` wait/notify
 *            operations. `data_pending` uses atomics to minimize contention.
 *          - `header_promise/header_future` are set/consumed with map access
 *            protected by `iteration_sync_mutex` to avoid races on replacement.
 */
struct IterationSyncState
{
    // Header gate
    std::shared_ptr<std::promise<void>> header_promise;
    std::shared_future<void>            header_future;
    // Data drain
    std::mutex              data_mutex;
    std::condition_variable data_cv;
    std::atomic<int>        data_pending{0};
};

/**
 * @brief Base class for snapshot operations.
 * @details Stores immutable command context and common state for repeating
 *          or buffered snapshot implementations. Provides the interface to
 *          accept EPICS events and produce submission batches. Also exposes
 *          per-snapshot coordination primitives to guarantee publish order:
 *          - Header gate: Data waits until Header is published per iteration.
 *          - Data drain: Tail waits until all Data of the iteration is done.
 *          Thread-safety: addData(), getData(), and the coordination helpers
 *          are intended to be called from multiple threads.
 */
class SnapshotOpInfo : public WorkerAsyncOperation
{
    std::mutex                                                       iteration_sync_mutex;  ///< Mutex for synchronizing access to iteration_sync_states.
    std::unordered_map<int64_t, std::shared_ptr<IterationSyncState>> iteration_sync_states; ///< Map of iteration IDs to their sync states.
    SnapshotStatisticCounterShrdPtr                                  snapshot_statistic;    ///< Snapshot statistics for the operation.

protected:
    /**
     * @brief Filter PVStructure fields to a subset.
     * @param src Source PVStructure; may be null.
     * @param fields_to_include Fields to copy into the filtered structure.
     * @return New PVStructure with only requested fields; null if src is null.
     */
    const epics::pvData::PVStructure::const_shared_pointer filterPVField(const epics::pvData::PVStructure::const_shared_pointer& src, const std::unordered_set<std::string>& fields_to_include);

public:
    service::configuration::SnapshotConfigurationShrdPtr                 snapshot_configuration;     ///< Snapshot configuration for the operation.
    std::string                                                          snapshot_distribution_key;  ///< Unique identifier for the snapshot iteration.
    std::promise<void>                                                   removal_promise;            ///< Promise fulfilled when the snapshot is fully removed.
    k2eg::controller::command::cmd::ConstRepeatingSnapshotCommandShrdPtr cmd;                        ///< Command parameters for the snapshot operation.
    const std::string                                                    queue_name;                 ///< Normalized queue name.
    const bool                                                           is_triggered;               ///< True if operation is trigger-driven instead of periodic.
    bool                                                                 request_to_trigger = false; ///< True if a trigger is requested for the next window.
    bool                                                                 is_running = true;          ///< True if the operation is currently running.

    /**
     * @brief Construct a snapshot operation.
     * @param queue_name Normalized queue name.
     * @param cmd Repeating snapshot command parameters.
     */
    SnapshotOpInfo(const std::string& queue_name, k2eg::controller::command::cmd::ConstRepeatingSnapshotCommandShrdPtr cmd);

    /** @brief Destroy the snapshot operation. */
    virtual ~SnapshotOpInfo();

    /**
     * @brief Initialize with sanitized PV list.
     * @param sanitized_pv_name_list List of PV identifiers already sanitized.
     * @return True on success; false if initialization fails.
     */
    virtual bool init(std::vector<service::epics_impl::PVShrdPtr>& sanitized_pv_name_list) = 0;

    /**
     * @brief Add a monitor event into the current window.
     * @param event_data Event shared_ptr; ownership is not taken.
     */
    virtual void addData(k2eg::service::epics_impl::MonitorEventShrdPtr event_data) = 0;

    /**
     * @brief Produce a submission batch from the current window.
     * @return Submission object with header/data/tail flags and events.
     */
    virtual SnapshotSubmissionShrdPtr getData() = 0;

    /**
     * @brief Check whether the current window expired.
     * @param now Optional reference time; defaults to steady_clock::now().
     * @return True if a submission should be produced.
     */
    virtual bool isTimeout(const std::chrono::steady_clock::time_point& now = std::chrono::steady_clock::now()) override;

    // Submission chaining removed: Tail now waits on per-iteration data drain.

    /**
     * @brief Begin a new header gate for a specific iteration.
     * @details Creates (or resets) the IterationSyncState for `iteration_id` and
     *          initializes its header promise/future. Call exactly once per iteration
     *          when scheduling a submission that includes a Header, prior to any
     *          Data scheduling for the same iteration.
     * @param iteration_id Iteration identifier bound to this header gate.
     */
    void beginHeaderGate(int64_t iteration_id);

    /**
     * @brief Complete the header gate for a specific iteration.
     * @details Signals the header promise inside IterationSyncState so any Data publishers
     *          waiting on `waitForHeaderGate(iteration_id)` can proceed. Call right after
     *          the Header message for `iteration_id` is published.
     * @param iteration_id Iteration identifier whose header gate to release.
     */
    void completeHeaderGate(int64_t iteration_id);

    /**
     * @brief Wait until the Header for a specific iteration has been published.
     * @details Looks up the IterationSyncState for `iteration_id` and blocks on its header
     *          future. Use inside Data publishing path to guarantee Header-before-Data order.
     *          If no state exists (should not happen when scheduled correctly), returns immediately.
     * @param iteration_id Iteration identifier to wait on.
     */
    void waitForHeaderGate(int64_t iteration_id);

    /**
     * @brief Increment pending data submissions counter for a specific iteration.
     * @details Lazily creates IterationSyncState if missing and increments `data_pending`.
     *          Call exactly once per scheduled Data submission batch for `iteration_id`,
     *          before the associated task begins publishing.
     * @param iteration_id Iteration identifier whose counter to increment.
     */
    void dataScheduled(int64_t iteration_id);

    /**
     * @brief Decrement pending data submissions counter and notify waiters for a specific iteration.
     * @details Decrements `data_pending` and, when it reaches zero, notifies `data_cv` inside the
     *          IterationSyncState. Call at the end of the Data publishing task for `iteration_id`.
     * @param iteration_id Iteration identifier whose counter to decrement.
     */
    void dataCompleted(int64_t iteration_id);

    /**
     * @brief Block until all scheduled data submissions are completed for a specific iteration.
     * @details Waits on the `data_cv` of IterationSyncState for `iteration_id` until `data_pending`
     *          is zero, ensuring Tail publishes after all Data. After the wait completes, the
     *          per-iteration state is cleaned up to avoid leaks.
     * @param iteration_id Iteration identifier to wait on.
     */
    void waitDataDrained(int64_t iteration_id);

<<<<<<< HEAD
    /**
     * @brief Retrieves the snapshot statistic counter.
     * @return Shared pointer to SnapshotStatisticCounter.
     */
    SnapshotStatisticCounterShrdPtr getStatisticCounter();
=======
    // Centralized publishing helpers
    void publishHeader(const std::shared_ptr<k2eg::service::pubsub::IPublisher>& publisher,
                       const std::shared_ptr<k2eg::service::log::ILogger>&       logger,
                       int64_t                                                   snap_ts,
                       int64_t                                                   iteration_id) const;

    // Returns number of data events successfully published
    std::uint64_t publishData(const std::shared_ptr<k2eg::service::pubsub::IPublisher>&          publisher,
                              const std::shared_ptr<k2eg::service::log::ILogger>&                logger,
                              int64_t                                                            snap_ts,
                              int64_t                                                            iteration_id,
                              const std::vector<k2eg::service::epics_impl::MonitorEventShrdPtr>& events) const;

    void publishTail(const std::shared_ptr<k2eg::service::pubsub::IPublisher>& publisher,
                     const std::shared_ptr<k2eg::service::log::ILogger>&       logger,
                     int64_t                                                   snap_ts,
                     int64_t                                                   iteration_id) const;
>>>>>>> 6f0a0818
};

/**
 * @brief Defines shared and unique pointer types for SnapshotOpInfo.
 */
DEFINE_PTR_TYPES(SnapshotOpInfo)
} // namespace k2eg::controller::node::worker::snapshot

#endif // K2EG_CONTROLLER_NODE_WORKER_SNAPSHOT_SNAPSHOTOPINFO_H_<|MERGE_RESOLUTION|>--- conflicted
+++ resolved
@@ -1,17 +1,12 @@
 #ifndef K2EG_CONTROLLER_NODE_WORKER_SNAPSHOT_SNAPSHOTOPINFO_H_
 #define K2EG_CONTROLLER_NODE_WORKER_SNAPSHOT_SNAPSHOTOPINFO_H_
 
-<<<<<<< HEAD
 #include <chrono>
 #include <k2eg/common/types.h>
-
 #include <k2eg/service/configuration/INodeConfiguration.h>
-=======
-#include <k2eg/common/types.h>
 #include <k2eg/service/epics/EpicsServiceManager.h>
 #include <k2eg/controller/command/cmd/SnapshotCommand.h>
 #include <k2eg/controller/node/worker/CommandWorker.h>
->>>>>>> 6f0a0818
 #include <k2eg/service/epics/EpicsData.h>
 #include <k2eg/service/epics/EpicsServiceManager.h>
 
@@ -360,13 +355,12 @@
      */
     void waitDataDrained(int64_t iteration_id);
 
-<<<<<<< HEAD
     /**
      * @brief Retrieves the snapshot statistic counter.
      * @return Shared pointer to SnapshotStatisticCounter.
      */
     SnapshotStatisticCounterShrdPtr getStatisticCounter();
-=======
+
     // Centralized publishing helpers
     void publishHeader(const std::shared_ptr<k2eg::service::pubsub::IPublisher>& publisher,
                        const std::shared_ptr<k2eg::service::log::ILogger>&       logger,
@@ -384,7 +378,6 @@
                      const std::shared_ptr<k2eg::service::log::ILogger>&       logger,
                      int64_t                                                   snap_ts,
                      int64_t                                                   iteration_id) const;
->>>>>>> 6f0a0818
 };
 
 /**
