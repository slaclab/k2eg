#ifndef K2EG_CONTROLLER_NODE_WORKER_SNAPSHOTCOMMANDWORKER_H_
#define K2EG_CONTROLLER_NODE_WORKER_SNAPSHOTCOMMANDWORKER_H_

#include <k2eg/service/epics/EpicsData.h>
#include <k2eg/service/epics/EpicsMonitorOperation.h>
#include <k2eg/service/epics/EpicsServiceManager.h>
#include <k2eg/service/metric/IMetricService.h>

#include <k2eg/controller/command/cmd/SnapshotCommand.h>
#include <k2eg/controller/node/worker/CommandWorker.h>
#include <k2eg/controller/node/worker/snapshot/ContinuousSnapshotManager.h>

#include <boost/dynamic_bitset.hpp>

#include <stdint.h>
#include <vector>

namespace k2eg::controller::node::worker {

/**
 * @brief Configuration for snapshot command handling.
 */
struct SnapshotCommandConfiguration
{
<<<<<<< HEAD
    /** @brief Parameters for repeating/continuous snapshot engine. */
    snapshot::RepeatingSnaptshotConfiguration continuous_snapshot_configuration;
=======
    // Settings for scheduling and processing repeating snapshots
    snapshot::RepeatingSnapshotConfiguration continuous_snapshot_configuration;
>>>>>>> 6f0a0818
};
DEFINE_PTR_TYPES(SnapshotCommandConfiguration)

/**
 * @brief Reply payload for a snapshot command containing PV data.
 */
struct SnapshotCommandReply : public k2eg::controller::node::worker::CommandReply
{
    const std::int32_t                                 element_number;
    k2eg::service::epics_impl::ConstChannelDataShrdPtr pv_data;
};
DEFINE_PTR_TYPES(SnapshotCommandReply)

/**
 * @brief Faulty reply payload for snapshot commands.
 */
struct SnapshotFaultyCommandReply : public k2eg::controller::node::worker::CommandReply
{
    const std::string message;
};
DEFINE_PTR_TYPES(SnapshotFaultyCommandReply)

/**
 * @brief Reply for continuous snapshot commands (start/stop/trigger).
 */
struct ContinuousSnapshotCommandReply : public k2eg::controller::node::worker::CommandReply
{
    const std::string message;
    const std::string publishing_topic;
};
DEFINE_PTR_TYPES(ContinuousSnapshotCommandReply)

/**
 * @brief Serialize SnapshotCommandReply to JSON.
 */
inline void serializeJson(const SnapshotCommandReply& reply, common::JsonMessage& json_message)
{
    serializeJson(static_cast<CommandReply>(reply), json_message);
    service::epics_impl::epics_serializer_factory.resolve(common::SerializationType::JSON)->serialize(*reply.pv_data, json_message);
}

inline void serializeJson(const SnapshotFaultyCommandReply& reply, common::JsonMessage& json_message)
{
    serializeJson(static_cast<CommandReply>(reply), json_message);
    if (!reply.message.empty())
    {
        json_message.getJsonObject()["message"] = reply.message;
    }
}

inline void serializeJson(const ContinuousSnapshotCommandReply& reply, common::JsonMessage& json_message)
{
    serializeJson(static_cast<CommandReply>(reply), json_message);
    if (!reply.message.empty())
    {
        json_message.getJsonObject()["message"] = reply.message;
    }
    if (!reply.publishing_topic.empty())
    {
        json_message.getJsonObject()["publishing_topic"] = reply.publishing_topic;
    }
}

/**
 * @brief Serialize snapshot replies to Msgpack.
 */
inline void serializeMsgpack(const SnapshotCommandReply& reply, common::MsgpackMessage& msgpack_message, std::uint8_t map_size = 0)
{
    serializeMsgpack(static_cast<CommandReply>(reply), msgpack_message, map_size + 1);
    service::epics_impl::epics_serializer_factory.resolve(common::SerializationType::Msgpack)->serialize(*reply.pv_data, msgpack_message);
}

inline void serializeMsgpack(const SnapshotFaultyCommandReply& reply, common::MsgpackMessage& msgpack_message, std::uint8_t map_size = 0)
{
    serializeMsgpack(static_cast<CommandReply>(reply), msgpack_message, map_size + (reply.message.empty() ? 0 : 1));
    msgpack::packer<msgpack::sbuffer> packer(msgpack_message.getBuffer());
    if (!reply.message.empty())
    {
        packer.pack("message");
        packer.pack(reply.message);
    }
}

inline void serializeMsgpack(const ContinuousSnapshotCommandReply& reply, common::MsgpackMessage& msgpack_message, std::uint8_t map_size = 0)
{
    // calculate the size of the map
    // 1 for the message and 1 for the publishing topic
    int field_size = (reply.message.empty() ? 0 : 1) + (reply.publishing_topic.empty() ? 0 : 1);
    serializeMsgpack(static_cast<CommandReply>(reply), msgpack_message, map_size + field_size);
    msgpack::packer<msgpack::sbuffer> packer(msgpack_message.getBuffer());
    if (!reply.message.empty())
    {
        packer.pack("message");
        packer.pack(reply.message);
    }
    if (!reply.publishing_topic.empty())
    {
        packer.pack("publishing_topic");
        packer.pack(reply.publishing_topic);
    }
}

/**
 * @brief Serialize snapshot replies to compact Msgpack.
 */
inline void serializeMsgpackCompact(const SnapshotCommandReply& reply, common::MsgpackMessage& msgpack_message, std::uint8_t map_size = 0)
{
    serializeMsgpackCompact(static_cast<CommandReply>(reply), msgpack_message, map_size + 1);
    service::epics_impl::epics_serializer_factory.resolve(common::SerializationType::MsgpackCompact)->serialize(*reply.pv_data, msgpack_message);
}

inline void serializeMsgpackCompact(const SnapshotFaultyCommandReply& reply, common::MsgpackMessage& msgpack_message, std::uint8_t map_size = 0)
{
    serializeMsgpackCompact(static_cast<CommandReply>(reply), msgpack_message, map_size + (reply.message.empty() ? 0 : 1));
    msgpack::packer<msgpack::sbuffer> packer(msgpack_message.getBuffer());
    if (!reply.message.empty())
    {
        packer.pack("message");
        packer.pack(reply.message);
    }
}

inline void serializeMsgpackCompact(const ContinuousSnapshotCommandReply& reply, common::MsgpackMessage& msgpack_message, std::uint8_t map_size = 0)
{
    int field_size = (reply.message.empty() ? 0 : 1) + (reply.publishing_topic.empty() ? 0 : 1);
    serializeMsgpackCompact(static_cast<CommandReply>(reply), msgpack_message, map_size + (reply.message.empty() ? 0 : 1));
    msgpack::packer<msgpack::sbuffer> packer(msgpack_message.getBuffer());
    if (!reply.message.empty())
    {
        packer.pack("message");
        packer.pack(reply.message);
    }
    if (!reply.publishing_topic.empty())
    {
        packer.pack("publishing_topic");
        packer.pack(reply.publishing_topic);
    }
}

<<<<<<< HEAD
/**
 * @brief Single-shot snapshot execution context.
 *
 * Manages the monitor operations required to complete a one-off snapshot
 * over a set of PVs and coordinate their completion.
 */
class SnapshotOpInfo : public WorkerAsyncOperation
{
public:
    /** @brief Original snapshot command specification. */
=======
/*
Is the worker that take care to manage the snapshot command
and collect all the structure for the monitor operation
for all the PV
*/
// Simple snapshot operation context (non-repeating)
class SimpleSnapshotOpInfo : public WorkerAsyncOperation
{
public:
    // keep track of the command specification
>>>>>>> 6f0a0818
    k2eg::controller::command::cmd::ConstSnapshotCommandShrdPtr cmd;
    /** @brief Bitset tracking processed monitor operations. */
    boost::dynamic_bitset<> processed_index;
<<<<<<< HEAD
    /** @brief Async monitor operations for all PVs. */
=======
    // contains the monitor async operation for all the PVs
>>>>>>> 6f0a0818
    std::vector<service::epics_impl::ConstMonitorOperationShrdPtr> v_mon_ops;

    SimpleSnapshotOpInfo(k2eg::controller::command::cmd::ConstSnapshotCommandShrdPtr cmd, std::vector<service::epics_impl::ConstMonitorOperationShrdPtr> v_mon_ops, std::uint32_t tout_msc = 1000)
        : WorkerAsyncOperation(std::chrono::milliseconds(tout_msc)), processed_index(v_mon_ops.size()), cmd(cmd), v_mon_ops(std::move(v_mon_ops))
    {
    }
};
DEFINE_PTR_TYPES(SimpleSnapshotOpInfo)

/**
 * @brief Worker that handles snapshot commands (single-shot and continuous).
 *
 * Coordinates EPICS operations, publishes replies, and updates metrics.
 */
class SnapshotCommandWorker : public CommandWorker
{
    const SnapshotCommandConfiguration&                   snapshot_command_configuration;
    k2eg::service::log::ILoggerShrdPtr                    logger;
    k2eg::service::pubsub::IPublisherShrdPtr              publisher;
    k2eg::service::metric::IEpicsMetric&                  metric;
    k2eg::service::epics_impl::EpicsServiceManagerShrdPtr epics_service_manager;
    snapshot::ContinuousSnapshotManager                   continuous_snapshot_manager;
    // Receive event from publisher
    void publishEvtCB(k2eg::service::pubsub::EventType type, k2eg::service::pubsub::PublishMessage* const msg, const std::string& error_message);
    // manage the snapshot command execution in a separate thread
    void checkGetCompletion(std::shared_ptr<BS::light_thread_pool> thread_pool, SimpleSnapshotOpInfoShrdPtr snapshot_info);
    // send a faulty reply to the client
    void manageFaultyReply(const std::int8_t error_code, const std::string& error_message, k2eg::controller::command::cmd::ConstSnapshotCommandShrdPtr cmd);
    /**
     * @brief Publish the snapshot reply for a PV index.
     *
     * Replies may arrive out of order relative to the original PV list; the
     * client must reassemble based on index.
     */
    void publishSnapshotReply(k2eg::controller::command::cmd::ConstSnapshotCommandShrdPtr cmd, std::uint32_t pv_index, service::epics_impl::ConstChannelDataShrdPtr pv_data);
    /**
     * @brief Publish the final message indicating snapshot completion.
     */
    void publishEndSnapshotReply(k2eg::controller::command::cmd::ConstSnapshotCommandShrdPtr cmd);
<<<<<<< HEAD
    /**
     * @brief Prepare and submit a single-shot snapshot to the thread pool.
     */
=======
    /*
        prepare and submit the single snapshot command to the thread pool
    */
>>>>>>> 6f0a0818
    void submitSingleSnapshot(std::shared_ptr<BS::light_thread_pool> command_pool, k2eg::controller::command::cmd::ConstCommandShrdPtr command);

public:
    SnapshotCommandWorker(const SnapshotCommandConfiguration& snapshot_command_configuration, k2eg::service::epics_impl::EpicsServiceManagerShrdPtr epics_service_manager);
    virtual ~SnapshotCommandWorker();
    /** @brief Process snapshot-related commands. */
    void processCommand(std::shared_ptr<BS::light_thread_pool> thread_pool, k2eg::controller::command::cmd::ConstCommandShrdPtr command);
    std::size_t getTaskRunning() const;
};

} // namespace k2eg::controller::node::worker
#endif // K2EG_CONTROLLER_NODE_WORKER_SNAPSHOTCOMMANDWORKER_H_<|MERGE_RESOLUTION|>--- conflicted
+++ resolved
@@ -22,13 +22,8 @@
  */
 struct SnapshotCommandConfiguration
 {
-<<<<<<< HEAD
-    /** @brief Parameters for repeating/continuous snapshot engine. */
-    snapshot::RepeatingSnaptshotConfiguration continuous_snapshot_configuration;
-=======
     // Settings for scheduling and processing repeating snapshots
     snapshot::RepeatingSnapshotConfiguration continuous_snapshot_configuration;
->>>>>>> 6f0a0818
 };
 DEFINE_PTR_TYPES(SnapshotCommandConfiguration)
 
@@ -168,37 +163,21 @@
     }
 }
 
-<<<<<<< HEAD
 /**
  * @brief Single-shot snapshot execution context.
  *
  * Manages the monitor operations required to complete a one-off snapshot
  * over a set of PVs and coordinate their completion.
  */
-class SnapshotOpInfo : public WorkerAsyncOperation
-{
-public:
-    /** @brief Original snapshot command specification. */
-=======
-/*
-Is the worker that take care to manage the snapshot command
-and collect all the structure for the monitor operation
-for all the PV
-*/
 // Simple snapshot operation context (non-repeating)
 class SimpleSnapshotOpInfo : public WorkerAsyncOperation
 {
 public:
     // keep track of the command specification
->>>>>>> 6f0a0818
     k2eg::controller::command::cmd::ConstSnapshotCommandShrdPtr cmd;
     /** @brief Bitset tracking processed monitor operations. */
     boost::dynamic_bitset<> processed_index;
-<<<<<<< HEAD
-    /** @brief Async monitor operations for all PVs. */
-=======
     // contains the monitor async operation for all the PVs
->>>>>>> 6f0a0818
     std::vector<service::epics_impl::ConstMonitorOperationShrdPtr> v_mon_ops;
 
     SimpleSnapshotOpInfo(k2eg::controller::command::cmd::ConstSnapshotCommandShrdPtr cmd, std::vector<service::epics_impl::ConstMonitorOperationShrdPtr> v_mon_ops, std::uint32_t tout_msc = 1000)
@@ -238,15 +217,9 @@
      * @brief Publish the final message indicating snapshot completion.
      */
     void publishEndSnapshotReply(k2eg::controller::command::cmd::ConstSnapshotCommandShrdPtr cmd);
-<<<<<<< HEAD
-    /**
-     * @brief Prepare and submit a single-shot snapshot to the thread pool.
-     */
-=======
     /*
         prepare and submit the single snapshot command to the thread pool
     */
->>>>>>> 6f0a0818
     void submitSingleSnapshot(std::shared_ptr<BS::light_thread_pool> command_pool, k2eg::controller::command::cmd::ConstCommandShrdPtr command);
 
 public:
